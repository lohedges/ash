import os
from sys import stdout
import time
import traceback

import numpy as np

import ash
import constants

ashpath = os.path.dirname(ash.__file__)
from functions.functions_general import BC, print_time_rel, listdiff, printdebug, print_line_with_mainheader, \
    print_line_with_subheader1, print_line_with_subheader2, isint
from functions.functions_elstructure import DDEC_calc, DDEC_to_LJparameters
from modules.module_coords import Fragment, write_pdbfile, distance_between_atoms, list_of_masses, write_xyzfile, \
    change_origin_to_centroid
from modules.module_MM import UFF_modH_dict, MMforcefield_read
from interfaces.interface_xtb import xTBTheory, grabatomcharges_xTB
from interfaces.interface_ORCA import ORCATheory, grabatomcharges_ORCA, chargemodel_select
from modules.module_singlepoint import Singlepoint


class OpenMMTheory:
    def __init__(self, printlevel=2, platform='CPU', numcores=None, Modeller=False, forcefield=None, topology=None,
                 CHARMMfiles=False, psffile=None, charmmtopfile=None, charmmprmfile=None,
                 GROMACSfiles=False, gromacstopfile=None, grofile=None, gromacstopdir=None,
                 Amberfiles=False, amberprmtopfile=None,
                 cluster_fragment=None, ASH_FF_file=None, PBCvectors=None,
                 xmlfiles=None, pdbfile=None, use_parmed=False,
                 xmlsystemfile=None,
                 do_energy_decomposition=False,
                 periodic=False, charmm_periodic_cell_dimensions=None, customnonbondedforce=False,
                 periodic_nonbonded_cutoff=12, dispersion_correction=True,
                 switching_function_distance=10,
                 ewalderrortolerance=1e-5, PMEparameters=None,
                 delete_QM1_MM1_bonded=False, applyconstraints_in_run=False,
                 constraints=None, restraints=None, frozen_atoms=None, fragment=None,
                 autoconstraints='HBonds', hydrogenmass=1.5, rigidwater=True):

        print_line_with_mainheader("OpenMM Theory")

        module_init_time = time.time()
        # OPEN MM load
        try:
            import openmm
            import openmm.app
            import openmm.unit
            print("Imported OpenMM library version:", openmm.__version__)
        except ImportError:
            raise ImportError(
                "OpenMMTheory requires installing the OpenMM library. Try: conda install -c conda-forge openmm  \
                Also see http://docs.openmm.org/latest/userguide/application.html")

        # OpenMM variables
        self.openmm = openmm
        self.simulationclass = openmm.app.simulation.Simulation

        self.unit = openmm.unit
        self.Vec3 = openmm.Vec3

        # print(BC.WARNING, BC.BOLD, "------------Defining OpenMM object-------------", BC.END)
        print_line_with_subheader1("Defining OpenMM object")
        # Printlevel
        self.printlevel = printlevel

        # Initialize system
        self.system = None

        # Load Parmed if requested
        if use_parmed is True:
            print("Using Parmed to read topologyfiles")
            try:
                import parmed
            except ImportError:
                print("Problem importing parmed Python library")
                print("Make sure parmed is present in your Python.")
                print("Parmed can be installed using pip: pip install parmed")
                exit()

        # Autoconstraints when creating MM system: Default: None,  Options: Hbonds, AllBonds, HAng
        if autoconstraints == 'HBonds':
            print("HBonds option: X-H bond lengths will automatically be constrained")
            self.autoconstraints = self.openmm.app.HBonds
        elif autoconstraints == 'AllBonds':
            print("AllBonds option: All bond lengths will automatically be constrained")
            self.autoconstraints = self.openmm.app.AllBonds
        elif autoconstraints == 'HAngles':
            print("HAngles option: All bond lengths and H-X-H and H-O-X angles will automatically be constrained")
            self.autoconstraints = self.openmm.app.HAngles
        elif autoconstraints is None or autoconstraints == 'None':
            print("No automatic constraints")
            self.autoconstraints = None
        else:
            print("Unknown autoconstraints option")
            exit()
        print("AutoConstraint setting:", self.autoconstraints)
        
        # User constraints, restraints and frozen atoms
        self.user_frozen_atoms = []
        self.user_constraints = []
        self.user_restraints = []
        
        # Rigidwater constraints are on by default. Can be turned off
        self.rigidwater = rigidwater
        print("Rigidwater constraints:", self.rigidwater)
        # Modify hydrogenmass or not
        if hydrogenmass is not None:
            self.hydrogenmass = hydrogenmass * self.unit.amu
        else:
            self.hydrogenmass = None
        print("Hydrogenmass option:", self.hydrogenmass)

        # Setting for controlling whether QM1-MM1 bonded terms are deleted or not in a QM/MM job
        # See modify_bonded_forces
        # TODO: Move option to module_QMMM instead
        self.delete_QM1_MM1_bonded = delete_QM1_MM1_bonded
        # Initialize system_masses. Only used when freezing/unfreezing atoms
        self.system_masses = []
        # Platform (CPU, CUDA, OpenCL) and Parallelization
        self.platform_choice = platform
        # CPU: Control either by provided numcores keyword, or by setting env variable: $OPENMM_CPU_THREADS in shell
        # before running.
        self.properties = {}
        if self.platform_choice == 'CPU':
            print("Using platform: CPU")
            if numcores is not None:
                print("Numcores variable provided to OpenMM object. Will use {} cores with OpenMM".format(numcores))
                self.properties["Threads"] = str(numcores)
                print("Warning: Linux may ignore this user-setting and go with OPENMM_CPU_THREADS variable instead if set.")
                print("If OPENMM_CPU_THREADS was not set in jobscript, physical cores will probably be used.")
                print("To be safe: check the running process on the node")
            else:
                print("No numcores variable provided to OpenMM object")
                print("Checking if OPENMM_CPU_THREADS shell variable is present")
                try:
                    print("OpenMM will use {} threads according to environment variable: OPENMM_CPU_THREADS".format(
                        os.environ["OPENMM_CPU_THREADS"]))
                except KeyError:
                    print(
                        "OPENMM_CPU_THREADS environment variable not set.\nOpenMM will choose number of physical cores "
                        "present.")
        else:
            print("Using platform:", self.platform_choice)

        # Whether to do energy decomposition of MM energy or not. Takes time. Can be turned off for MD runs
        self.do_energy_decomposition = do_energy_decomposition

        # Initializing
        self.coords = []
        self.charges = []
        self.Periodic = periodic
        self.ewalderrortolerance = ewalderrortolerance

        # Whether to apply constraints or not when calculating MM energy via run method (does not apply to OpenMM MD)
        # NOTE: Should be False in general. Only True for special cases
        self.applyconstraints_in_run = applyconstraints_in_run

        # Switching function distance in Angstrom
        self.switching_function_distance = switching_function_distance

        # Residue names,ids,segments,atomtypes of all atoms of system.
        # Grabbed below from PSF-file. Information used to write PDB-file
        self.resnames = []
        self.resids = []
        self.segmentnames = []
        self.atomtypes = []
        self.atomnames = []

        # Positions. Generally not used but can be if e.g. grofile has been read in.
        # Purpose: set virtual sites etc.
        self.positions = None

        print_time_rel(module_init_time, modulename="import openMM")
        timeA = time.time()

        self.Forcefield = None
        # What type of forcefield files to read. Reads in different way.
        # print("Now reading forcefield files")
        print_line_with_subheader1("Setting up force fields.")
        print(
            "Note: OpenMM will fail in this step if parameters are missing in topology and\n"
            "      parameter files (e.g. nonbonded entries).\n")

        # #Always creates object we call self.forcefield that contains topology attribute
        if CHARMMfiles is True:
            print("Reading CHARMM files.")
            self.psffile = psffile
            if use_parmed is True:
                print("Using Parmed.")
                self.psf = parmed.charmm.CharmmPsfFile(psffile)
                self.params = parmed.charmm.CharmmParameterSet(charmmtopfile, charmmprmfile)
                # Grab resnames from psf-object. Different for parmed object
                # Note: OpenMM uses 0-indexing
                self.resnames = [self.psf.atoms[i].residue.name for i in range(0, len(self.psf.atoms))]
                self.resids = [self.psf.atoms[i].residue.idx for i in range(0, len(self.psf.atoms))]
                self.segmentnames = [self.psf.atoms[i].residue.segid for i in range(0, len(self.psf.atoms))]
                # self.atomtypes=[self.psf.atoms[i].attype for i in range(0,len(self.psf.atoms))]
                # TODO: Note: For atomnames it seems OpenMM converts atomnames to its own. Perhaps not useful
                self.atomnames = [self.psf.atoms[i].name for i in range(0, len(self.psf.atoms))]

            else:
                # Load CHARMM PSF files via native routine.
                self.psf = openmm.app.CharmmPsfFile(psffile)
                self.params = openmm.app.CharmmParameterSet(charmmtopfile, charmmprmfile)
                # Grab resnames from psf-object
                # Note: OpenMM uses 0-indexing
                self.resnames = [self.psf.atom_list[i].residue.resname for i in range(0, len(self.psf.atom_list))]
                self.resids = [self.psf.atom_list[i].residue.idx for i in range(0, len(self.psf.atom_list))]
                self.segmentnames = [self.psf.atom_list[i].system for i in range(0, len(self.psf.atom_list))]
                self.atomtypes = [self.psf.atom_list[i].attype for i in range(0, len(self.psf.atom_list))]
                # TODO: Note: For atomnames it seems OpenMM converts atomnames to its own. Perhaps not useful
                self.atomnames = [self.psf.atom_list[i].name for i in range(0, len(self.psf.atom_list))]

            self.topology = self.psf.topology
            self.forcefield = self.psf

        elif GROMACSfiles is True:
            print("Reading Gromacs files.")
            # Reading grofile, not for coordinates but for periodic vectors
            if use_parmed is True:
                print("Using Parmed.")
                print("GROMACS top dir:", gromacstopdir)
                parmed.gromacs.GROMACS_TOPDIR = gromacstopdir
                print("Reading GROMACS GRO file:", grofile)
                gmx_gro = parmed.gromacs.GromacsGroFile.parse(grofile)

                print("Reading GROMACS topology file:", gromacstopfile)
                gmx_top = parmed.gromacs.GromacsTopologyFile(gromacstopfile)

                # Getting PBC parameters
                gmx_top.box = gmx_gro.box
                gmx_top.positions = gmx_gro.positions
                self.positions = gmx_top.positions

                self.topology = gmx_top.topology
                self.forcefield = gmx_top

            else:
                print("Using built-in OpenMM routines to read GROMACS topology.")
                print("WARNING: may fail if virtual sites present (e.g. TIP4P residues).")
                print("Use 'parmed=True'  to avoid")
                gro = openmm.app.GromacsGroFile(grofile)
                self.grotop = openmm.app.GromacsTopFile(gromacstopfile, periodicBoxVectors=gro.getPeriodicBoxVectors(),
                                                        includeDir=gromacstopdir)

                self.topology = self.grotop.topology
                self.forcefield = self.grotop

            # TODO: Define resnames, resids, segmentnames, atomtypes, atomnames??

            # Create an OpenMM system by calling createSystem on grotop
            # self.system = self.grotop.createSystem(nonbondedMethod=simtk.openmm.app.NoCutoff,
            #                                    nonbondedCutoff=1 * simtk.openmm.unit.nanometer)

        elif Amberfiles is True:
            print("Reading Amber files.")
            print("WARNING: Only new-style Amber7 prmtop-file will work.")
            print("WARNING: Will take periodic boundary conditions from prmtop file.")
            if use_parmed is True:
                print("Using Parmed to read Amber files.")
                self.prmtop = parmed.load_file(amberprmtopfile)
            else:
                print("Using built-in OpenMM routines to read Amber files.")
                # Note: Only new-style Amber7 prmtop files work
                self.prmtop = openmm.app.AmberPrmtopFile(amberprmtopfile)
            self.topology = self.prmtop.topology
            self.forcefield = self.prmtop

            # TODO: Define resnames, resids, segmentnames, atomtypes, atomnames??
        elif Modeller is True:
            print("Using forcefield info from Modeller.")
            self.topology = topology
            self.forcefield = forcefield

        elif ASH_FF_file is not None:
            print("Reading ASH cluster fragment file and ASH Forcefield file.")

            # Converting ASH FF file to OpenMM XML file
            MM_forcefield = MMforcefield_read(ASH_FF_file)

            atomtypes_res = []
            atomnames_res = []
            elements_res = []
            atomcharges_res = []
            sigmas_res = []
            epsilons_res = []
            residue_types = []
            masses_res = []

            for resid, residuetype in enumerate(MM_forcefield['residues']):
                residue_types.append("RS" + str(resid))
                atypelist = MM_forcefield[residuetype + "_atomtypes"]
                # atypelist needs to be more unique due to different charges
                atomtypes_res.append(["R" + residuetype[-1] + str(j) for j, i in enumerate(atypelist)])
                elements_res.append(MM_forcefield[residuetype + "_elements"])
                atomcharges_res.append(MM_forcefield[residuetype + "_charges"])
                # Atomnames, have to be unique and 4 letters, adding number
                atomnames_res.append(["R" + residuetype[-1] + str(j) for j, i in enumerate(atypelist)])
                sigmas_res.append([MM_forcefield[atomtype].LJparameters[0] / 10 for atomtype in
                                   MM_forcefield[residuetype + "_atomtypes"]])
                epsilons_res.append([MM_forcefield[atomtype].LJparameters[1] * 4.184 for atomtype in
                                     MM_forcefield[residuetype + "_atomtypes"]])
                masses_res.append(list_of_masses(elements_res[-1]))

            xmlfile = write_xmlfile_nonbonded(resnames=residue_types, atomnames_per_res=atomnames_res,
                                              atomtypes_per_res=atomtypes_res,
                                              elements_per_res=elements_res, masses_per_res=masses_res,
                                              charges_per_res=atomcharges_res, sigmas_per_res=sigmas_res,
                                              epsilons_per_res=epsilons_res,
                                              filename="cluster_system.xml", coulomb14scale=1.0, lj14scale=1.0)

            # Creating lists for PDB-file
            # requires ffragmenttype_labels to be present in fragment.
            # NOTE: Hence will only work for molcrys-prepared files for now
            atomnames_full = []
            jindex = 0
            resid_index = 1
            residlabels = []
            residue_types_full = []
            for i, fragtypelabel in enumerate(cluster_fragment.fragmenttype_labels):
                atomnames_full.append(atomnames_res[fragtypelabel][jindex])
                residlabels.append(resid_index)
                jindex += 1
                residue_types_full.append("RS" + str(fragtypelabel))
                if jindex == len(atomnames_res[fragtypelabel]):
                    jindex = 0
                    resid_index += 1

            # Creating PDB-file, only for topology (not coordinates)
            write_pdbfile(cluster_fragment, outputname="cluster", resnames=residue_types_full, atomnames=atomnames_full,
                          residlabels=residlabels)
            pdb = openmm.app.PDBFile("cluster.pdb")
            self.topology = pdb.topology

            self.forcefield = openmm.app.ForceField([xmlfile])

        # Load XMLfile for whole system
        elif xmlsystemfile is not None:
            print("Reading system XML file:", xmlsystemfile)
            xmlsystemfileobj = open(xmlsystemfile).read()
            # Deserialize the XML text to create a System object.
            self.system = openmm.XmlSerializer.deserializeSystem(xmlsystemfileobj)
            # We still need topology from somewhere to using pdbfile
            print("Reading topology from PDBfile:", pdbfile)
            pdb = openmm.app.PDBFile(pdbfile)
            self.topology = pdb.topology

        # Read topology from PDB-file and XML-forcefield files to define forcefield
        else:
            print("Reading OpenMM XML forcefield files and PDB file")
            print("xmlfiles:", str(xmlfiles).strip("[]"))
            # This would be regular OpenMM Forcefield definition requiring XML file
            # Topology from PDBfile annoyingly enough
            pdb = openmm.app.PDBFile(pdbfile)
            self.topology = pdb.topology
            # Todo: support multiple xml file here
            # forcefield = simtk.openmm.app.ForceField('amber14-all.xml', 'amber14/tip3pfb.xml')
            self.forcefield = openmm.app.ForceField(*xmlfiles)

            # TODO: Define resnames, resids, segmentnames, atomtypes, atomnames??

        # Deal with possible 4/5 site water model like TIP4P
        # NOTE: EXPERIMENTAL
        # NOTE: We have no positions here. Make separate callable function?????

        # if watermodel is not None:
        #    print("watermodel:", watermodel)
        #    modeller = simtk.openmm.app.Modeller(self.topology, pdb.positions)
        #    modeller.addExtraParticles(self.forcefield)
        #    simtk.openmm.app.app.PDBFile.writeFile(modeller.topology, modeller.positions, open('test-water.pdb', 'w'))

        # NOW CREATE SYSTEM UNLESS already created (xmlsystemfile)
        if self.system is None:
            # Periodic or non-periodic ystem
            if self.Periodic is True:
                print_line_with_subheader1("Setting up periodicity.")

                print("Nonbonded cutoff is {} Angstrom.".format(periodic_nonbonded_cutoff))
                # Parameters here are based on OpenMM DHFR example

                if CHARMMfiles is True:
                    print("Using CHARMM files.")

                    if charmm_periodic_cell_dimensions is None:
                        print(
                            "Error: When using CHARMMfiles and 'Periodic=True', 'charmm_periodic_cell_dimensions' "
                            "keyword needs to be supplied.")
                        print(
                            "Example: charmm_periodic_cell_dimensions= [200, 200, 200, 90, 90, 90]  in Angstrom and "
                            "degrees")
                        exit()
                    self.charmm_periodic_cell_dimensions = charmm_periodic_cell_dimensions
                    print("Periodic cell dimensions:", charmm_periodic_cell_dimensions)
                    self.a = charmm_periodic_cell_dimensions[0] * self.unit.angstroms
                    self.b = charmm_periodic_cell_dimensions[1] * self.unit.angstroms
                    self.c = charmm_periodic_cell_dimensions[2] * self.unit.angstroms
                    if use_parmed is True:
                        self.forcefield.box = [self.a, self.b, self.c, charmm_periodic_cell_dimensions[3],
                                               charmm_periodic_cell_dimensions[4], charmm_periodic_cell_dimensions[5]]
                        # print("Set box vectors:", self.forcefield.box)
                        print_line_with_subheader2("Set box vectors:")
                        print("a:", self.a)
                        print("b:", self.b)
                        print("c:", self.c)
                        print("alpha:", charmm_periodic_cell_dimensions[3])
                        print("beta:", charmm_periodic_cell_dimensions[4])
                        print("gamma:", charmm_periodic_cell_dimensions[5])
                    else:
                        self.forcefield.setBox(self.a, self.b, self.c,
                                               alpha=self.unit.Quantity(value=charmm_periodic_cell_dimensions[3],
                                                                        unit=self.unit.degree),
                                               beta=self.unit.Quantity(value=charmm_periodic_cell_dimensions[3],
                                                                       unit=self.unit.degree),
                                               gamma=self.unit.Quantity(value=charmm_periodic_cell_dimensions[3],
                                                                        unit=self.unit.degree))
                        print("Set box vectors:", self.forcefield.box_vectors)


                    # exit()
                    self.system = self.forcefield.createSystem(self.params, nonbondedMethod=openmm.app.PME,
                                                               constraints=self.autoconstraints,
                                                               hydrogenMass=self.hydrogenmass,
                                                               rigidWater=self.rigidwater, ewaldErrorTolerance=self.ewalderrortolerance,
                                                               nonbondedCutoff=periodic_nonbonded_cutoff * self.unit.angstroms,
                                                               switchDistance=switching_function_distance * self.unit.angstroms)
                elif GROMACSfiles is True:
                    # NOTE: Gromacs has read PBC info from Gro file already
                    print("Ewald Error tolerance:", self.ewalderrortolerance)
                    # Note: Turned off switchDistance. Not available for GROMACS?
                    #
                    self.system = self.forcefield.createSystem(nonbondedMethod=openmm.app.PME,
                                                               constraints=self.autoconstraints,
                                                               hydrogenMass=self.hydrogenmass,
                                                               rigidWater=self.rigidwater, ewaldErrorTolerance=self.ewalderrortolerance,
                                                               nonbondedCutoff=periodic_nonbonded_cutoff * self.unit.angstroms)
                elif Amberfiles is True:
                    # NOTE: Amber-interface has read PBC info from prmtop file already
                    self.system = self.forcefield.createSystem(nonbondedMethod=openmm.app.PME,
                                                               constraints=self.autoconstraints,
                                                               hydrogenMass=self.hydrogenmass,
                                                               rigidWater=self.rigidwater, ewaldErrorTolerance=self.ewalderrortolerance,
                                                               nonbondedCutoff=periodic_nonbonded_cutoff * self.unit.angstroms)

                    # print("self.system num con", self.system.getNumConstraints())
                else:
                    print("Setting up periodic system here.")
                    # Modeller and manual xmlfiles
                    self.system = self.forcefield.createSystem(self.topology, nonbondedMethod=openmm.app.PME,
                                                               constraints=self.autoconstraints,
                                                               hydrogenMass=self.hydrogenmass,
                                                               rigidWater=self.rigidwater, ewaldErrorTolerance=self.ewalderrortolerance,
                                                               nonbondedCutoff=periodic_nonbonded_cutoff * self.unit.angstroms)
                    # switchDistance=switching_function_distance*self.unit.angstroms

                # print("self.system dict", self.system.__dict__)

                # TODO: Customnonbonded force option. Currently disabled

                if PBCvectors is not None:
                    # pbcvectors_mod = PBCvectors
                    print("Setting PBC vectors by user request.")
                    print("Assuming list of lists or list of Vec3 objects.")
                    print("Assuming vectors in nanometers.")
                    self.system.setDefaultPeriodicBoxVectors(*PBCvectors)

                a, b, c = self.system.getDefaultPeriodicBoxVectors()
                print_line_with_subheader2("Periodic vectors:")
                print(a)
                print(b)
                print(c)
                # print("Periodic vectors:", self.system.getDefaultPeriodicBoxVectors())
                print("")
                # Force modification here
                # print("OpenMM Forces defined:", self.system.getForces())
                print_line_with_subheader2("OpenMM Forces defined:")
                for force in self.system.getForces():
                    print(force.getName())

                    #NONBONDED FORCE 
                    if isinstance(force, openmm.CustomNonbondedForce):
                        # NOTE: THIS IS CURRENTLY NOT USED
                        pass
                    elif isinstance(force, openmm.NonbondedForce):

                        # Turn Dispersion correction on/off depending on user
                        # NOTE: Default: False   To be revisited
                        force.setUseDispersionCorrection(dispersion_correction)

                        # Modify PME Parameters if desired
                        # force.setPMEParameters(1.0/0.34, fftx, ffty, fftz)
                        if PMEparameters is not None:
                            print("Changing PME parameters")
                            force.setPMEParameters(PMEparameters[0], PMEparameters[1], PMEparameters[2],
                                                   PMEparameters[3])
                        # force.setSwitchingDistance(switching_function_distance)
                        # if switching_function is True:
                        #    force.setUseSwitchingFunction(switching_function)
                        #    #Switching distance in nm. To be looked at further
                        #   force.setSwitchingDistance(switching_function_distance)
                        #    print('SwitchingFunction distance: %s' % force.getSwitchingDistance())
                        print_line_with_subheader2("Nonbonded force settings (after all modifications):")
                        print("Periodic cutoff distance: {}".format(force.getCutoffDistance()))
                        print('Use SwitchingFunction: %s' % force.getUseSwitchingFunction())
                        if force.getUseSwitchingFunction() is True:
                            print('SwitchingFunction distance: {}'.format(force.getSwitchingDistance()))
                        print('Use Long-range Dispersion correction: %s' % force.getUseDispersionCorrection())
                        print("PME Parameters:", force.getPMEParameters())
                        print("Ewald error tolerance:", force.getEwaldErrorTolerance())


                print_line_with_subheader2("OpenMM system created.")

            # Non-Periodic
            else:
                print("System is non-periodic.")

                if CHARMMfiles is True:
                    self.system = self.forcefield.createSystem(self.params, nonbondedMethod=openmm.app.NoCutoff,
                                                               nonbondedCutoff=1000 * openmm.unit.angstroms,
                                                               hydrogenMass=self.hydrogenmass)
                else:
                    self.system = self.forcefield.createSystem(self.topology, nonbondedMethod=openmm.app.NoCutoff,
                                                               constraints=self.autoconstraints,
                                                               rigidWater=self.rigidwater,
                                                               nonbondedCutoff=1000 * openmm.unit.angstroms,
                                                               hydrogenMass=self.hydrogenmass)

                print_line_with_subheader2("OpenMM system created.")
                print("OpenMM Forces defined:", self.system.getForces())
                print("")
                # for i,force in enumerate(self.system.getForces()):
                #    if isinstance(force, openmm.NonbondedForce):
                #        self.getatomcharges()
                #        self.nonbonded_force=force

                # print("original forces: ", forces)
                # Get charges from OpenMM object into self.charges
                # self.getatomcharges(forces['NonbondedForce'])
                # print("self.system.getForces():", self.system.getForces())
                # self.getatomcharges(self.system.getForces()[6])

                # CASE CUSTOMNONBONDED FORCE
                # REPLACING REGULAR NONBONDED FORCE
                if customnonbondedforce is True:
                    print("currently inactive")
                    exit()
                    # Create CustomNonbonded force
                    for i, force in enumerate(self.system.getForces()):
                        if isinstance(force, self.openmm.NonbondedForce):
                            custom_nonbonded_force, custom_bond_force = create_cnb(self.system.getForces()[i])
                    print("1custom_nonbonded_force:", custom_nonbonded_force)
                    print("num exclusions in customnonb:", custom_nonbonded_force.getNumExclusions())
                    print("num 14 exceptions in custom_bond_force:", custom_bond_force.getNumBonds())

                    # TODO: Deal with frozen regions. NOT YET DONE
                    # Frozen-Act interaction
                    # custom_nonbonded_force.addInteractionGroup(self.frozen_atoms,self.active_atoms)
                    # Act-Act interaction
                    # custom_nonbonded_force.addInteractionGroup(self.active_atoms,self.active_atoms)
                    # print("2custom_nonbonded_force:", custom_nonbonded_force)

                    # Pointing self.nonbonded_force to CustomNonBondedForce instead of Nonbonded force
                    self.nonbonded_force = custom_nonbonded_force
                    print("self.nonbonded_force:", self.nonbonded_force)
                    self.custom_bondforce = custom_bond_force

                    # Update system with new forces and delete old force
                    self.system.addForce(self.nonbonded_force)
                    self.system.addForce(self.custom_bondforce)

                    # Remove oldNonbondedForce
                    for i, force in enumerate(self.system.getForces()):
                        if isinstance(force, self.openmm.NonbondedForce):
                            self.system.removeForce(i)

        # Defining nonbonded force
        for i, force in enumerate(self.system.getForces()):
            if isinstance(force, openmm.NonbondedForce):
                # self.getatomcharges()
                self.nonbonded_force = force

        # Set charges in OpenMMobject by taking from Force (used by QM/MM)
        print("Setting charges")
        # self.getatomcharges(self.nonbonded_force)
        self.getatomcharges()

        # Storing numatoms and list of all atoms
        self.numatoms = int(self.system.getNumParticles())
        self.allatoms = list(range(0, self.numatoms))
        print("Number of atoms in OpenMM system:", self.numatoms)

        if constraints or frozen_atoms or restraints:
            print_line_with_subheader1("Adding user constraints, restraints or frozen atoms.")
        # Now adding user-defined system constraints (only bond-constraints supported for now)
        if constraints is not None:
            print("Before adding user constraints, system contains {} constraints".format(self.system.getNumConstraints()))
            print("")

            if len(constraints) < 50:
                print("User-constraints to add:", constraints)
            else:
                print(f"{len(constraints)} user-defined constraints to add.")

            # Cleaning up constraint list. Adding distance if missing
            if 2 in [len(con) for con in constraints]:
                print("Missing distance value for some constraints. Can apply current-geometry distances if ASH\n"
                      "fragment has been provided")
                if fragment is None:
                    print("No ASH fragment provided to OpenMMTheory. Will exit.")
                    exit()
                # Cleaning up constraint list. Adding distance if missing
                constraints = clean_up_constraints_list(fragment=fragment, constraints=constraints)
            self.user_constraints = constraints
            print("")
            self.add_bondconstraints(constraints=constraints)
            print("")
            # print("After adding user constraints, system contains {} constraints".format(self.system.getNumConstraints()))
            print(f"{len(self.user_constraints)} user-defined constraints added.")
        # Now adding user-defined frozen atoms
        if frozen_atoms is not None:
            self.user_frozen_atoms = frozen_atoms
            if len(self.user_frozen_atoms) < 50:
                print("Frozen atoms to add:", str(frozen_atoms).strip("[]"))
            else:
                print(f"{len(self.user_frozen_atoms)} user-defined frozen atoms to add.")
            self.freeze_atoms(frozen_atoms=frozen_atoms)
        
        # Now adding user-defined restraints (only bond-restraints supported for now)
        if restraints is not None:
            # restraints is a list of lists defining bond restraints: constraints = [[atom_i,atom_j, d, k ]]
            # Example: [[700,701, 1.05, 5.0 ]] Unit is Angstrom and kcal/mol * Angstrom^-2
            self.user_restraints = restraints
            if len(self.user_restraints) < 50:
                print("User-restraints to add:", restraints)
            else:
                print(f"{len(self.user_restraints)} user-defined restraints to add.")
            self.add_bondrestraints(restraints=restraints)

        print("\nSystem constraints defined upon system creation:", self.system.getNumConstraints())
        print("Use printlevel =>2 to see list of all constraints")
        if self.printlevel >= 3:
            for i in range(0, self.system.getNumConstraints()):
                print("Defined constraints:", self.system.getConstraintParameters(i))
        print_time_rel(timeA, modulename="system create")
        timeA = time.time()

        # Platform
        # print("Hardware platform:", self.platform_choice)
        self.platform = openmm.Platform.getPlatformByName(self.platform_choice)

        # Create simulation (can be overridden by OpenMM_Opt, OpenMM_MD functions) 
        self.create_simulation()

        # Old:
        # NOTE: If self.system is modified then we have to remake self.simulation
        # self.simulation = simtk.openmm.app.simulation.Simulation(self.topology, self.system, self.integrator,self.platform)
        # self.simulation = self.simulationclass(self.topology, self.system, self.integrator,self.platform)

        print_time_rel(timeA, modulename="simulation setup")
        # timeA = time.time()
        print_time_rel(module_init_time, modulename="OpenMM object creation")

    # add force that restrains atoms to a fixed point:
    # https://github.com/openmm/openmm/issues/2568

    # To set positions in OpenMMobject (in nm) from np-array (Angstrom)
    def set_positions(self, coords):
        print("Setting coordinates of OpenMM object")
        coords_nm = coords * 0.1  # converting from Angstrom to nm
        pos = [self.Vec3(coords_nm[i, 0], coords_nm[i, 1], coords_nm[i, 2]) for i in
               range(len(coords_nm))] * self.unit.nanometer
        self.simulation.context.setPositions(pos)
        print("Coordinates set")

    # This is custom externa force that restrains group of atoms to center of system
    def add_center_force(self, center_coords=None, atomindices=None, forceconstant=1.0):
        print("Inside add_center_force")
        print("center_coords:", center_coords)
        print("atomindices:", atomindices)
        print("forceconstant:", forceconstant)
        centerforce = self.openmm.CustomExternalForce("k * (abs(x-x0) + abs(y-y0) + abs(z-z0))")
        centerforce.addGlobalParameter("k",
                                       forceconstant * 4.184 * self.unit.kilojoule / self.unit.angstrom / self.unit.mole)
        centerforce.addPerParticleParameter('x0')
        centerforce.addPerParticleParameter('y0')
        centerforce.addPerParticleParameter('z0')
        # Coordinates of system center
        center_x = center_coords[0] / 10
        center_y = center_coords[1] / 10
        center_z = center_coords[2] / 10
        for i in atomindices:
            # centerforce.addParticle(i, np.array([0.0, 0.0, 0.0]))
            centerforce.addParticle(i, self.Vec3(center_x, center_y, center_z))
        self.system.addForce(centerforce)
        self.create_simulation()
        print("Added center force")
        return centerforce

    def add_custom_external_force(self):
        # customforce=None
        # inspired by https://github.com/CCQC/janus/blob/ba70224cd7872541d279caf0487387104c8253e6/janus/mm_wrapper/openmm_wrapper.py
        customforce = self.openmm.CustomExternalForce("-x*fx -y*fy -z*fz")
        # customforce.addGlobalParameter('shift', 0.0)
        customforce.addPerParticleParameter('fx')
        customforce.addPerParticleParameter('fy')
        customforce.addPerParticleParameter('fz')
        for i in range(self.system.getNumParticles()):
            customforce.addParticle(i, np.array([0.0, 0.0, 0.0]))
        self.system.addForce(customforce)
        # self.externalforce=customforce
        # Necessary:
        self.create_simulation()
        # http://docs.openmm.org/latest/api-c++/generated/OpenMM.CustomExternalForce.html

        print("Added force")
        return customforce

    def update_custom_external_force(self, customforce, gradient):
        # print("Updating custom external force")
        # shiftpar_inkjmol=shiftparameter*2625.4996394799
        # Convert Eh/Bohr gradient to force in kj/mol nm
        # *49614.501681716106452
        forces = -gradient * 49614.752589207
        for i, f in enumerate(forces):
            customforce.setParticleParameters(i, i, f)
        # print("xx")
        # self.externalforce.X(shiftparameter)
        # NOTE: updateParametersInContext expensive. Avoid somehow???
        # https://github.com/openmm/openmm/issues/1892
        # print("Current value of global par 0:", self.externalforce.getGlobalParameterDefaultValue(0))
        # self.externalforce.setGlobalParameterDefaultValue(0, shiftpar_inkjmol)
        # print("Current value of global par 0:", self.externalforce.getGlobalParameterDefaultValue(0))

        customforce.updateParametersInContext(self.simulation.context)

    # Write XML-file for full system
    def saveXML(self, xmlfile="system_full.xml"):
        serialized_system = self.openmm.XmlSerializer.serialize(self.system)
        with open(xmlfile, 'w') as f:
            f.write(serialized_system)
        print("Wrote system XML file:", xmlfile)

    # Function to add bond constraints to system before MD
    def add_bondconstraints(self, constraints=None):
        # for i in range(0,self.system.getNumConstraints()):
        #    print("Constraint:", i)
        #    print(self.system.getConstraintParameters(i))
        # prevconstraints=[self.system.getConstraintParameters(i) for i in range(0,self.system.getNumConstraints())]
        # print("prevconstraints:", prevconstraints)

        for i, j, d in constraints:
            print("Adding bond constraint between atoms {} and {}. Distance value: {:.4f} Å".format(i, j, d))
            self.system.addConstraint(i, j, d * self.unit.angstroms)

    def remove_constraints(self, constraints):
        todelete = []
        # Looping over all defined system constraints
        for i in range(0, self.system.getNumConstraints()):
            con = self.system.getConstraintParameters(i)
            for usercon in constraints:
                if all(elem in usercon for elem in [con[0], con[1]]):
                    todelete.append(i)
        for d in reversed(todelete):
            self.system.removeConstraint(d)

    # Function to add restraints to system before MD
    def add_bondrestraints(self, restraints=None):
        new_restraints = self.openmm.HarmonicBondForce()
        for i, j, d, k in restraints:
            print(
                "Adding bond restraint between atoms {} and {}. Distance value: {} Å. Force constant: {} kcal/mol*Å^-2".format(
                    i, j, d, k))
            new_restraints.addBond(i, j, d * self.unit.angstroms,
                                   k * self.unit.kilocalories_per_mole / self.unit.angstroms ** 2)
        self.system.addForce(new_restraints)

    # TODO: Angleconstraints and Dihedral restraints

    # Function to freeze atoms during OpenMM MD simulation. Sets masses to zero. Does not modify potential
    # energy-function.
    def freeze_atoms(self, frozen_atoms=None):
        # Preserve original masses
        self.system_masses = [self.system.getParticleMass(i) for i in self.allatoms]
        # print("self.system_masses:", self.system_masses)
        print("Freezing {} atoms by setting particles masses to zero.".format(len(frozen_atoms)))

        # Modify particle masses in system object. For freezing atoms
        for i in frozen_atoms:
            self.system.setParticleMass(i, 0 * self.unit.daltons)

    def unfreeze_atoms(self):
        # Looping over system_masses if frozen, otherwise empty list
        for atom, mass in zip(self.allatoms, self.system_masses):
            self.system.setParticleMass(atom, mass)

    # Currently unused
    def set_active_and_frozen_regions(self, active_atoms=None, frozen_atoms=None):
        # FROZEN AND ACTIVE ATOMS
        self.allatoms = list(range(0, self.numatoms))
        if active_atoms is None and frozen_atoms is None:
            print("All {} atoms active, no atoms frozen".format(len(self.allatoms)))
            self.frozen_atoms = []
        elif active_atoms is not None and frozen_atoms is None:
            self.active_atoms = active_atoms
            self.frozen_atoms = listdiff(self.allatoms, self.active_atoms)
            print("{} active atoms, {} frozen atoms".format(len(self.active_atoms), len(self.frozen_atoms)))
            # listdiff
        elif frozen_atoms is not None and active_atoms is None:
            self.frozen_atoms = frozen_atoms
            self.active_atoms = listdiff(self.allatoms, self.frozen_atoms)
            print("{} active atoms, {} frozen atoms".format(len(self.active_atoms), len(self.frozen_atoms)))
        else:
            print("active_atoms and frozen_atoms can not be both defined")
            exit(1)

    # This removes interactions between particles in a region (e.g. QM-QM or frozen-frozen pairs)
    # Give list of atom indices for which we will remove all pairs
    # Todo: Way too slow to do for big list of e.g. frozen atoms but works well for qmatoms list size
    # Alternative: Remove force interaction and then add in the interaction of active atoms to frozen atoms
    # should be reasonably fast
    # https://github.com/openmm/openmm/issues/2124
    # https://github.com/openmm/openmm/issues/1696
    def addexceptions(self, atomlist):
        timeA = time.time()
        import itertools
        print("Add exceptions/exclusions. Removing i-j interactions for list:", len(atomlist), "atoms")

        # Has duplicates
        # [self.nonbonded_force.addException(i,j,0, 0, 0, replace=True) for i in atomlist for j in atomlist]
        # https://stackoverflow.com/questions/942543/operation-on-every-pair-of-element-in-a-list
        # [self.nonbonded_force.addException(i,j,0, 0, 0, replace=True) for i,j in itertools.combinations(atomlist, r=2)]
        numexceptions = 0
        printdebug("self.system.getForces() ", self.system.getForces())
        # print("self.nonbonded_force:", self.nonbonded_force)

        for force in self.system.getForces():
            printdebug("force:", force)
            if isinstance(force, self.openmm.NonbondedForce):
                print("Case Nonbondedforce. Adding Exception for ij pair.")
                for i in atomlist:
                    for j in atomlist:
                        printdebug("i,j : {} and {} ".format(i, j))
                        force.addException(i, j, 0, 0, 0, replace=True)

                        # NOTE: Case where there is also a CustomNonbonded force present (GROMACS interface).
                        # Then we have to add exclusion there too to avoid this issue: https://github.com/choderalab/perses/issues/357
                        # Basically both nonbonded forces have to have same exclusions (or exception where chargepro=0, eps=0)
                        # TODO: This leads to : Exception: CustomNonbondedForce: Multiple exclusions are specified for particles
                        # Basically we have to inspect what is actually present in CustomNonbondedForce
                        # for force in self.system.getForces():
                        #    if isinstance(force, self.openmm.CustomNonbondedForce):
                        #        force.addExclusion(i,j)

                        numexceptions += 1
            elif isinstance(force, self.openmm.CustomNonbondedForce):
                print("Case CustomNonbondedforce. Adding Exclusion for kl pair.")
                for k in atomlist:
                    for l in atomlist:
                        # print("k,l : ", k,l)
                        force.addExclusion(k, l)
                        numexceptions += 1
        print("Number of exceptions/exclusions added:", numexceptions)
        printdebug("self.system.getForces() ", self.system.getForces())
        # Seems like updateParametersInContext does not reliably work here so we have to remake the simulation instead
        # Might be bug (https://github.com/openmm/openmm/issues/2709). Revisit
        # self.nonbonded_force.updateParametersInContext(self.simulation.context)
        self.create_simulation()

        print_time_rel(timeA, modulename="add exception")

    # Run: coords or framents can be given (usually coords). qmatoms in order to avoid QM-QM interactions (TODO)
    # Probably best to do QM-QM exclusions etc. in a separate function though as we want run to be as simple as possible
    # qmatoms list provided for generality of MM objects. Not used here for now

    # Create/update simulation from scratch or after system has been modified (force modification or even deletion)
    def create_simulation(self, timestep=0.001, integrator='VerletIntegrator', coupling_frequency=1,
                          temperature=300):
        timeA = time.time()
        print_line_with_subheader1("Creating/updating OpenMM simulation object")
        printdebug("self.system.getForces() ", self.system.getForces())
        # self.integrator = self.langevinintegrator(0.0000001 * self.unit.kelvin,  # Temperature of heat bath
        #                                1 / self.unit.picosecond,  # Friction coefficient
        #                                0.002 * self.unit.picoseconds)  # Time step

        # Integrators: LangevinIntegrator, LangevinMiddleIntegrator, NoseHooverIntegrator, VerletIntegrator,
        # BrownianIntegrator, VariableLangevinIntegrator, VariableVerletIntegrator
        if integrator == 'VerletIntegrator':
            self.integrator = self.openmm.VerletIntegrator(timestep * self.unit.picoseconds)
        elif integrator == 'VariableVerletIntegrator':
            self.integrator = self.openmm.VariableVerletIntegrator(timestep * self.unit.picoseconds)
        elif integrator == 'LangevinIntegrator':
            self.integrator = self.openmm.LangevinIntegrator(temperature * self.unit.kelvin,
                                                             coupling_frequency / self.unit.picosecond,
                                                             timestep * self.unit.picoseconds)
        elif integrator == 'LangevinMiddleIntegrator':
            # openmm recommended with 4 fs timestep, Hbonds 1/ps friction
            self.integrator = self.openmm.LangevinMiddleIntegrator(temperature * self.unit.kelvin,
                                                                   coupling_frequency / self.unit.picosecond,
                                                                   timestep * self.unit.picoseconds)
        elif integrator == 'NoseHooverIntegrator':
            self.integrator = self.openmm.NoseHooverIntegrator(temperature * self.unit.kelvin,
                                                               coupling_frequency / self.unit.picosecond,
                                                               timestep * self.unit.picoseconds)
        # NOTE: Problem with Brownian, disabling
        # elif integrator == 'BrownianIntegrator':
        #    self.integrator = self.openmm.BrownianIntegrator(temperature*self.unit.kelvin, coupling_frequency/self.unit.picosecond, timestep*self.unit.picoseconds)
        elif integrator == 'VariableLangevinIntegrator':
            self.integrator = self.openmm.VariableLangevinIntegrator(temperature * self.unit.kelvin,
                                                                     coupling_frequency / self.unit.picosecond,
                                                                     timestep * self.unit.picoseconds)
        else:
            print(BC.FAIL,
                  "Unknown integrator.\n Valid integrator keywords are: VerletIntegrator, VariableVerletIntegrator, "
                  "LangevinIntegrator, LangevinMiddleIntegrator, NoseHooverIntegrator, VariableLangevinIntegrator ",
                  BC.END)
            exit()
        self.simulation = self.simulationclass(self.topology, self.system, self.integrator, self.platform,
                                               self.properties)
        
        print("PME parameters in context", self.nonbonded_force.getPMEParametersInContext(self.simulation.context))
        print_time_rel(timeA, modulename="creating simulation")

    # Functions for energy decompositions
    def forcegroupify(self):
        self.forcegroups = {}
        print("inside forcegroupify")
        print("self.system.getForces()", self.system.getForces())
        print("Number of forces:\n", self.system.getNumForces())
        for i in range(self.system.getNumForces()):
            force = self.system.getForce(i)
            force.setForceGroup(i)
            self.forcegroups[force] = i
        # print("self.forcegroups :", self.forcegroups)
        # exit()

    def getEnergyDecomposition(self, context):
        # Call and set force groups
        self.forcegroupify()
        energies = {}
        # print("self.forcegroups:", self.forcegroups)
        for f, i in self.forcegroups.items():
            energies[f] = context.getState(getEnergy=True, groups=2 ** i).getPotentialEnergy()
        return energies

    def printEnergyDecomposition(self):
        timeA = time.time()
        # Energy composition
        # TODO: Calling this is expensive (seconds)as the energy has to be recalculated.
        # Only do for cases: a) single-point b) First energy-step in optimization and last energy-step
        # OpenMM energy components
        openmm_energy = dict()
        energycomp = self.getEnergyDecomposition(self.simulation.context)
        # print("energycomp: ", energycomp)
        # print("self.forcegroups:", self.forcegroups)
        # print("len energycomp", len(energycomp))
        # print("openmm_energy: ", openmm_energy)
        print("")
        bondterm_set = False
        extrafcount = 0
        # This currently assumes CHARMM36 components, More to be added
        for comp in energycomp.items():
            # print("comp: ", comp)
            if 'HarmonicBondForce' in str(type(comp[0])):
                # Not sure if this works in general.
                if bondterm_set is False:
                    openmm_energy['Bond'] = comp[1]
                    bondterm_set = True
                else:
                    openmm_energy['Urey-Bradley'] = comp[1]
            elif 'HarmonicAngleForce' in str(type(comp[0])):
                openmm_energy['Angle'] = comp[1]
            elif 'PeriodicTorsionForce' in str(type(comp[0])):
                # print("Here")
                openmm_energy['Dihedrals'] = comp[1]
            elif 'CustomTorsionForce' in str(type(comp[0])):
                openmm_energy['Impropers'] = comp[1]
            elif 'CMAPTorsionForce' in str(type(comp[0])):
                openmm_energy['CMAP'] = comp[1]
            elif 'NonbondedForce' in str(type(comp[0])):
                openmm_energy['Nonbonded'] = comp[1]
            elif 'CMMotionRemover' in str(type(comp[0])):
                openmm_energy['CMM'] = comp[1]
            elif 'CustomBondForce' in str(type(comp[0])):
                openmm_energy['14-LJ'] = comp[1]
            else:
                extrafcount += 1
                openmm_energy['Otherforce' + str(extrafcount)] = comp[1]

        print_time_rel(timeA, modulename="energy decomposition")
        # timeA = time.time()

        # The force terms to print in the ordered table.
        # Deprecated. Better to print everything.
        # Missing terms in force_terms will be printed separately
        # if self.Forcefield == 'CHARMM':
        #    force_terms = ['Bond', 'Angle', 'Urey-Bradley', 'Dihedrals', 'Impropers', 'CMAP', 'Nonbonded', '14-LJ']
        # else:
        #    #Modify...
        #    force_terms = ['Bond', 'Angle', 'Urey-Bradley', 'Dihedrals', 'Impropers', 'CMAP', 'Nonbonded']

        # Sum all force-terms
        sumofallcomponents = 0.0
        for val in openmm_energy.values():
            sumofallcomponents += val._value

        # Print energy table
        print('%-20s | %-15s | %-15s' % ('Component', 'kJ/mol', 'kcal/mol'))
        print('-' * 56)
        # TODO: Figure out better sorting of terms
        for name in sorted(openmm_energy):
            print('%-20s | %15.2f | %15.2f' % (name, openmm_energy[name] / self.unit.kilojoules_per_mole,
                                               openmm_energy[name] / self.unit.kilocalorie_per_mole))
        print('-' * 56)
        print('%-20s | %15.2f | %15.2f' % ('Sumcomponents', sumofallcomponents, sumofallcomponents / 4.184))
        print("")
        print('%-20s | %15.2f | %15.2f' % ('Total', self.energy * constants.hartokj, self.energy * constants.harkcal))

        print("")
        print("")
        # Adding sum to table
        openmm_energy['Sum'] = sumofallcomponents
        self.energy_components = openmm_energy

    def run(self, current_coords=None, elems=None, Grad=False, fragment=None, qmatoms=None):
        module_init_time = time.time()
        # timeA = time.time()
        print_line_with_subheader1("Running OpenMM Interface")
        # If no coords given to run then a single-point job probably (not part of Optimizer or MD which would supply
        # coords). Then try if fragment object was supplied.
        # Otherwise internal coords if they exist
        if current_coords is None:
            if fragment is None:
                if len(self.coords) != 0:
                    print("Using internal coordinates (from OpenMM object).")
                    current_coords = self.coords
                else:
                    print("Found no coordinates!")
                    exit(1)
            else:
                current_coords = fragment.coords

        # Making sure coords is np array and not list-of-lists
        current_coords = np.array(current_coords)
        #  unit conversion for energy
        # eqcgmx = 2625.5002
        # unit conversion for force
        # TODO: Check this.
        # fqcgmx = -49614.75258920567
        # fqcgmx = -49621.9
        # Convert from kj/(nm *mol) = kJ/(10*Ang*mol)
        # factor=2625.5002/(10*1.88972612546)
        # factor=-138.93548724479302
        # Correct:
        factor = -49614.752589207

        # pos = [Vec3(coords[:,0]/10,coords[:,1]/10,coords[:,2]/10)] * u.nanometer
        # Todo: Check speed on this
        print("Updating coordinates.")
        timeA = time.time()
        # print(type(current_coords))

        # for i in range(len(positions)):
        #    if isvsites[i]:
        #        pos[i] = vsfuncs[i](pos, vsidxs[i], vswts[i])
        # newpos = [self.Vec3(*i) for i in pos]*self.unit.nanometer

        # NOTE: THIS IS STILL RATHER SLOW

        current_coords_nm = current_coords * 0.1  # converting from Angstrom to nm
        pos = [self.Vec3(current_coords_nm[i, 0], current_coords_nm[i, 1], current_coords_nm[i, 2]) for i in
               range(len(current_coords_nm))] * self.unit.nanometer
        # pos = [self.Vec3(*v) for v in current_coords_nm] * self.unit.nanometer #slower
        print_time_rel(timeA, modulename="Creating pos array")
        timeA = time.time()
        # THIS IS THE SLOWEST PART. Probably nothing to be done
        self.simulation.context.setPositions(pos)

        print_time_rel(timeA, modulename="Updating MM positions")
        timeA = time.time()
        # While these distance constraints should not matter, applying them makes the energy function agree with
        # previous benchmarking for bonded and nonbonded
        # https://www.ncbi.nlm.nih.gov/pmc/articles/PMC5549999/
        # Using 1e-6 hardcoded value since how used in paper
        # NOTE: Weirdly, applyconstraints is True result in constraints for TIP3P disappearing
        if self.applyconstraints_in_run is True:
            print("Applying constraints before calculating MM energy.")
            self.simulation.context.applyConstraints(1e-6)
            print_time_rel(timeA, modulename="context: apply constraints")
            timeA = time.time()

        print("Calling OpenMM getState.")
        if Grad is True:
            state = self.simulation.context.getState(getEnergy=True, getForces=True)
            self.energy = state.getPotentialEnergy().value_in_unit(self.unit.kilojoule_per_mole) / constants.hartokj
            self.gradient = np.array(state.getForces(asNumpy=True) / factor)
        else:
            state = self.simulation.context.getState(getEnergy=True, getForces=False)
            self.energy = state.getPotentialEnergy().value_in_unit(self.unit.kilojoule_per_mole) / constants.hartokj

        print_time_rel(timeA, modulename="OpenMM getState")
        # timeA = time.time()
        print("OpenMM Energy:", self.energy, "Eh")
        print("OpenMM Energy:", self.energy * constants.harkcal, "kcal/mol")

        # Do energy components or not. Can be turned off for e.g. MM MD simulation
        if self.do_energy_decomposition is True:
            self.printEnergyDecomposition()

        print("self.energy : ", self.energy, "Eh")
        print("Energy:", self.energy * constants.harkcal, "kcal/mol")
        # print("Grad is", Grad)
        # print("self.gradient:", self.gradient)

        print_line_with_subheader2("Ending OpenMM interface")
        print_time_rel(module_init_time, modulename="OpenMM run", moduleindex=2)
        if Grad is True:
            return self.energy, self.gradient
        else:
            return self.energy

    # Get list of charges from chosen force object (usually original nonbonded force object)
    def getatomcharges_old(self, force):
        chargelist = []
        for i in range(force.getNumParticles()):
            charge = force.getParticleParameters(i)[0]
            if isinstance(charge, self.unit.Quantity):
                charge = charge / self.unit.elementary_charge
                chargelist.append(charge)
        self.charges = chargelist
        return chargelist

    def getatomcharges(self):
        chargelist = []
        for force in self.system.getForces():
            if isinstance(force, self.openmm.NonbondedForce):
                for i in range(force.getNumParticles()):
                    charge = force.getParticleParameters(i)[0]
                    if isinstance(charge, self.unit.Quantity):
                        charge = charge / self.unit.elementary_charge
                        chargelist.append(charge)
                self.charges = chargelist
        return chargelist

    # Delete selected exceptions. Only for Coulomb.
    # Used to delete Coulomb interactions involving QM-QM and QM-MM atoms
    def delete_exceptions(self, atomlist):
        timeA = time.time()
        print("Deleting Coulombexceptions for atomlist:", atomlist)
        for force in self.system.getForces():
            if isinstance(force, self.openmm.NonbondedForce):
                for exc in range(force.getNumExceptions()):
                    # print(force.getExceptionParameters(exc))
                    # force.getExceptionParameters(exc)
                    p1, p2, chargeprod, sigmaij, epsilonij = force.getExceptionParameters(exc)
                    if p1 in atomlist or p2 in atomlist:
                        # print("p1: {} and p2: {}".format(p1,p2))
                        # print("chargeprod:", chargeprod)
                        # print("sigmaij:", sigmaij)
                        # print("epsilonij:", epsilonij)
                        chargeprod._value = 0.0
                        force.setExceptionParameters(exc, p1, p2, chargeprod, sigmaij, epsilonij)
                        # print("New:", force.getExceptionParameters(exc))
        self.create_simulation()
        print_time_rel(timeA, modulename="delete_exceptions")

    # Function to
    def zero_nonbondedforce(self, atomlist, zeroCoulomb=True, zeroLJ=True):
        timeA = time.time()
        print("Zero-ing nonbondedforce")

        def charge_sigma_epsilon(charge, sigma, epsilon):
            if zeroCoulomb is True:
                newcharge = charge
                newcharge._value = 0.0

            else:
                newcharge = charge
            if zeroLJ is True:
                newsigma = sigma
                newsigma._value = 0.0
                newepsilon = epsilon
                newepsilon._value = 0.0
            else:
                newsigma = sigma
                newepsilon = epsilon
            return [newcharge, newsigma, newepsilon]

        # Zero all nonbonding interactions for atomlist
        for force in self.system.getForces():
            if isinstance(force, self.openmm.NonbondedForce):
                # Setting single particle parameters
                for atomindex in atomlist:
                    oldcharge, oldsigma, oldepsilon = force.getParticleParameters(atomindex)
                    newpars = charge_sigma_epsilon(oldcharge, oldsigma, oldepsilon)
                    print(newpars)
                    force.setParticleParameters(atomindex, newpars[0], newpars[1], newpars[2])
                print("force.getNumExceptions() ", force.getNumExceptions())
                print("force.getNumExceptionParameterOffsets() ", force.getNumExceptionParameterOffsets())
                print("force.getNonbondedMethod():", force.getNonbondedMethod())
                print("force.getNumGlobalParameters() ", force.getNumGlobalParameters())
                # Now doing exceptions
                for exc in range(force.getNumExceptions()):
                    print(force.getExceptionParameters(exc))
                    force.getExceptionParameters(exc)
                    p1, p2, chargeprod, sigmaij, epsilonij = force.getExceptionParameters(exc)
                    # chargeprod._value=0.0
                    # sigmaij._value=0.0
                    # epsilonij._value=0.0
                    newpars2 = charge_sigma_epsilon(chargeprod, sigmaij, epsilonij)
                    force.setExceptionParameters(exc, p1, p2, newpars2[0], newpars2[1], newpars2[2])
                    # print("New:", force.getExceptionParameters(exc))
                # force.updateParametersInContext(self.simulation.context)
            elif isinstance(force, self.openmm.CustomNonbondedForce):
                print("customnonbondedforce not implemented")
                exit()
        self.create_simulation()
        print_time_rel(timeA, modulename="zero_nonbondedforce")
        # self.create_simulation()

    # Updating charges in OpenMM object. Used to set QM charges to 0 for example
    # Taking list of atom-indices and list of charges (usually zero) and setting new charge
    # Note: Exceptions also needs to be dealt with (see delete_exceptions)
    def update_charges(self, atomlist, atomcharges):
        timeA = time.time()
        print("Updating charges in OpenMM object.")
        assert len(atomlist) == len(atomcharges)
        # newcharges = []
        # print("atomlist:", atomlist)
        for atomindex, newcharge in zip(atomlist, atomcharges):
            # Updating big chargelist of OpenMM object.
            # TODO: Is this actually used?
            self.charges[atomindex] = newcharge
            # print("atomindex: ", atomindex)
            # print("newcharge: ",newcharge)
            oldcharge, sigma, epsilon = self.nonbonded_force.getParticleParameters(atomindex)
            # Different depending on type of NonbondedForce
            if isinstance(self.nonbonded_force, self.openmm.CustomNonbondedForce):
                self.nonbonded_force.setParticleParameters(atomindex, [newcharge, sigma, epsilon])
                # bla1,bla2,bla3 = self.nonbonded_force.getParticleParameters(i)
                # print("bla1,bla2,bla3", bla1,bla2,bla3)
            elif isinstance(self.nonbonded_force, self.openmm.NonbondedForce):
                self.nonbonded_force.setParticleParameters(atomindex, newcharge, sigma, epsilon)
                # bla1,bla2,bla3 = self.nonbonded_force.getParticleParameters(atomindex)
                # print("bla1,bla2,bla3", bla1,bla2,bla3)

        # Instead of recreating simulation we can just update like this:
        print("Updating simulation object for modified Nonbonded force.")
        printdebug("self.nonbonded_force:", self.nonbonded_force)
        # Making sure that there still is a nonbonded force present in system (in case deleted)
        for i, force in enumerate(self.system.getForces()):
            printdebug("i is {} and force is {}".format(i, force))
            if isinstance(force, self.openmm.NonbondedForce):
                printdebug("here")
                self.nonbonded_force.updateParametersInContext(self.simulation.context)
            if isinstance(force, self.openmm.CustomNonbondedForce):
                self.nonbonded_force.updateParametersInContext(self.simulation.context)
        self.create_simulation()
        printdebug("done here")
        print_time_rel(timeA, modulename="update_charges")

    def modify_bonded_forces(self, atomlist):
        timeA = time.time()
        print("Modifying bonded forces.")
        print("")
        # This is typically used by QM/MM object to set bonded forces to zero for qmatoms (atomlist)
        # Mimicking: https://github.com/openmm/openmm/issues/2792

        numharmbondterms_removed = 0
        numharmangleterms_removed = 0
        numpertorsionterms_removed = 0
        numcustomtorsionterms_removed = 0
        numcmaptorsionterms_removed = 0
        # numcmmotionterms_removed = 0
        numcustombondterms_removed = 0

        for force in self.system.getForces():
            if isinstance(force, self.openmm.HarmonicBondForce):
                printdebug("HarmonicBonded force")
                printdebug("There are {} HarmonicBond terms defined.".format(force.getNumBonds()))
                printdebug("")
                # REVISIT: Neglecting QM-QM and sQM1-MM1 interactions. i.e if one atom in bond-pair is QM we neglect
                for i in range(force.getNumBonds()):
                    # print("i:", i)
                    p1, p2, length, k = force.getBondParameters(i)
                    # print("p1: {} p2: {} length: {} k: {}".format(p1,p2,length,k))
                    # or: delete QM-QM and QM-MM
                    # and: delete QM-QM

                    if self.delete_QM1_MM1_bonded is True:
                        exclude = (p1 in atomlist or p2 in atomlist)
                    else:
                        exclude = (p1 in atomlist and p2 in atomlist)
                    # print("exclude:", exclude)
                    if exclude is True:
                        printdebug("exclude True")
                        printdebug("atomlist:", atomlist)
                        printdebug("i:", i)
                        printdebug("Before p1: {} p2: {} length: {} k: {}".format(p1, p2, length, k))
                        force.setBondParameters(i, p1, p2, length, 0)
                        numharmbondterms_removed += 1
                        p1, p2, length, k = force.getBondParameters(i)
                        printdebug("After p1: {} p2: {} length: {} k: {}".format(p1, p2, length, k))
                        printdebug("")
                force.updateParametersInContext(self.simulation.context)
            elif isinstance(force, self.openmm.HarmonicAngleForce):
                printdebug("HarmonicAngle force")
                printdebug("There are {} HarmonicAngle terms defined.".format(force.getNumAngles()))
                for i in range(force.getNumAngles()):
                    p1, p2, p3, angle, k = force.getAngleParameters(i)
                    # Are angle-atoms in atomlist?
                    presence = [i in atomlist for i in [p1, p2, p3]]
                    # Excluding if 2 or 3 QM atoms. i.e. a QM2-QM1-MM1 or QM3-QM2-QM1 term
                    # Originally set to 2
                    if presence.count(True) >= 2:
                        printdebug("presence.count(True):", presence.count(True))
                        printdebug("exclude True")
                        printdebug("atomlist:", atomlist)
                        printdebug("i:", i)
                        printdebug("Before p1: {} p2: {} p3: {} angle: {} k: {}".format(p1, p2, p3, angle, k))
                        force.setAngleParameters(i, p1, p2, p3, angle, 0)
                        numharmangleterms_removed += 1
                        p1, p2, p3, angle, k = force.getAngleParameters(i)
                        printdebug("After p1: {} p2: {} p3: {} angle: {} k: {}".format(p1, p2, p3, angle, k))
                force.updateParametersInContext(self.simulation.context)
            elif isinstance(force, self.openmm.PeriodicTorsionForce):
                printdebug("PeriodicTorsionForce force")
                printdebug("There are {} PeriodicTorsionForce terms defined.".format(force.getNumTorsions()))
                for i in range(force.getNumTorsions()):
                    p1, p2, p3, p4, periodicity, phase, k = force.getTorsionParameters(i)
                    # Are torsion-atoms in atomlist?
                    presence = [i in atomlist for i in [p1, p2, p3, p4]]
                    # Excluding if 3 or 4 QM atoms. i.e. a QM3-QM2-QM1-MM1 or QM4-QM3-QM2-QM1 term
                    # print("Before p1: {} p2: {} p3: {} p4: {} periodicity: {} phase: {} k: {}".format(p1,p2,p3,p4,periodicity, phase,k))
                    # Originally set to 3
                    if presence.count(True) >= 3:
                        printdebug("Found torsion in QM-region")
                        printdebug("presence.count(True):", presence.count(True))
                        printdebug("exclude True")
                        printdebug("atomlist:", atomlist)
                        printdebug("i:", i)
                        printdebug(
                            "Before p1: {} p2: {} p3: {} p4: {} periodicity: {} phase: {} k: {}".format(p1, p2, p3, p4,
                                                                                                        periodicity,
                                                                                                        phase, k))
                        force.setTorsionParameters(i, p1, p2, p3, p4, periodicity, phase, 0)
                        numpertorsionterms_removed += 1
                        p1, p2, p3, p4, periodicity, phase, k = force.getTorsionParameters(i)
                        printdebug(
                            "After p1: {} p2: {} p3: {} p4: {} periodicity: {} phase: {} k: {}".format(p1, p2, p3, p4,
                                                                                                       periodicity,
                                                                                                       phase, k))
                force.updateParametersInContext(self.simulation.context)
            elif isinstance(force, self.openmm.CustomTorsionForce):
                printdebug("CustomTorsionForce force")
                printdebug("There are {} CustomTorsionForce terms defined.".format(force.getNumTorsions()))
                for i in range(force.getNumTorsions()):
                    p1, p2, p3, p4, pars = force.getTorsionParameters(i)
                    # Are torsion-atoms in atomlist?
                    presence = [i in atomlist for i in [p1, p2, p3, p4]]
                    # Excluding if 3 or 4 QM atoms. i.e. a QM3-QM2-QM1-MM1 or QM4-QM3-QM2-QM1 term
                    # print("Before p1: {} p2: {} p3: {} p4: {} pars {}".format(p1,p2,p3,p4,pars))
                    # print("pars:", pars)
                    if presence.count(True) >= 3:
                        printdebug("Found torsion in QM-region")
                        printdebug("presence.count(True):", presence.count(True))
                        printdebug("exclude True")
                        printdebug("atomlist:", atomlist)
                        printdebug("i:", i)
                        printdebug("Before p1: {} p2: {} p3: {} p4: {} pars {}".format(p1, p2, p3, p4, pars))
                        force.setTorsionParameters(i, p1, p2, p3, p4, (0.0, 0.0))
                        numcustomtorsionterms_removed += 1
                        p1, p2, p3, p4, pars = force.getTorsionParameters(i)
                        print("After p1: {} p2: {} p3: {} p4: {} pars {}".format(p1, p2, p3, p4, pars))
                force.updateParametersInContext(self.simulation.context)
            elif isinstance(force, self.openmm.CMAPTorsionForce):
                printdebug("CMAPTorsionForce force")
                printdebug("There are {} CMAP terms defined.".format(force.getNumTorsions()))
                printdebug("There are {} CMAP maps defined".format(force.getNumMaps()))
                # print("Assuming no CMAP terms in QM-region. Continuing")
                # Note (RB). CMAP is between pairs of backbone dihedrals.
                # Not sure if we can delete the terms:
                # http://docs.openmm.org/latest/api-c++/generated/OpenMM.CMAPTorsionForce.html
                #  
                # print("Map num 0", force.getMapParameters(0))
                # print("Map num 1", force.getMapParameters(1))
                # print("Map num 2", force.getMapParameters(2))
                for i in range(force.getNumTorsions()):
                    jj, p1, p2, p3, p4, v1, v2, v3, v4 = force.getTorsionParameters(i)
                    # Are torsion-atoms in atomlist?
                    presence = [i in atomlist for i in [p1, p2, p3, p4, v1, v2, v3, v4]]
                    # NOTE: Not sure how to use count properly here when dealing with torsion atoms in QM-region
                    if presence.count(True) >= 4:
                        printdebug(
                            "jj: {} p1: {} p2: {} p3: {} p4: {}      v1: {} v2: {} v3: {} v4: {}".format(jj, p1, p2, p3,
                                                                                                         p4, v1, v2, v3,
                                                                                                         v4))
                        printdebug("presence:", presence)
                        printdebug("Found CMAP torsion partner in QM-region")
                        printdebug("Not deleting. To be revisited...")
                        # print("presence.count(True):", presence.count(True))
                        # print("exclude True")
                        # print("atomlist:", atomlist)
                        # print("i:", i)
                        # print("Before p1: {} p2: {} p3: {} p4: {} pars {}".format(p1,p2,p3,p4,pars))
                        # force.setTorsionParameters(i, p1, p2, p3, p4, (0.0,0.0))
                        # numcustomtorsionterms_removed+=1
                        # p1, p2, p3, p4, pars = force.getTorsionParameters(i)
                        # print("After p1: {} p2: {} p3: {} p4: {} pars {}".format(p1,p2,p3,p4,pars))
                # force.updateParametersInContext(self.simulation.context)

            elif isinstance(force, self.openmm.CustomBondForce):
                printdebug("CustomBondForce")
                printdebug("There are {} force terms defined.".format(force.getNumBonds()))
                # Neglecting QM1-MM1 interactions. i.e if one atom in bond-pair is QM we neglect
                for i in range(force.getNumBonds()):
                    # print("i:", i)
                    p1, p2, vars = force.getBondParameters(i)
                    # print("p1: {} p2: {}".format(p1,p2))
                    exclude = (p1 in atomlist and p2 in atomlist)
                    # print("exclude:", exclude)
                    if exclude is True:
                        # print("exclude True")
                        # print("atomlist:", atomlist)
                        # print("i:", i)
                        # print("Before")
                        # print("p1: {} p2: {}")
                        force.setBondParameters(i, p1, p2, [0.0, 0.0, 0.0])
                        numcustombondterms_removed += 1
                        # p1, p2, vars = force.getBondParameters(i)
                        # print("p1: {} p2: {}")
                        # print("vars:", vars)
                        # exit()
                force.updateParametersInContext(self.simulation.context)

            elif isinstance(force, self.openmm.CMMotionRemover):
                pass
                # print("CMMotionRemover ")
                # print("nothing to be done")
            elif isinstance(force, self.openmm.CustomNonbondedForce):
                pass
                # print("CustomNonbondedForce force")
                # print("nothing to be done")
            elif isinstance(force, self.openmm.NonbondedForce):
                pass
                # print("NonbondedForce force")
                # print("nothing to be done")
            else:
                pass
                # print("Other force: ", force)
                # print("nothing to be done")

        print("")
        print("Number of bonded terms removed:", )
        print("Harmonic Bond terms:", numharmbondterms_removed)
        print("Harmonic Angle terms:", numharmangleterms_removed)
        print("Periodic Torsion terms:", numpertorsionterms_removed)
        print("Custom Torsion terms:", numcustomtorsionterms_removed)
        print("CMAP Torsion terms:", numcmaptorsionterms_removed)
        print("CustomBond terms", numcustombondterms_removed)
        print("")
        self.create_simulation()
        print_time_rel(timeA, modulename="modify_bonded_forces")


# For frozen systems we use Customforce in order to specify interaction groups
# if len(self.frozen_atoms) > 0:

# Two possible ways.
# https://github.com/openmm/openmm/issues/2698
# 1. Use CustomNonbondedForce  with interaction groups. Could be slow
# 2. CustomNonbondedForce but with scaling


# https://ahy3nz.github.io/posts/2019/30/openmm2/
# http://www.maccallumlab.org/news/2015/1/23/testing

# Comes close to NonbondedForce results (after exclusions) but still not correct
# The issue is most likely that the 1-4 LJ interactions should not be excluded but rather scaled.
# See https://github.com/openmm/openmm/issues/1200
# https://github.com/openmm/openmm/issues/1696
# How to do:
# 1. Keep nonbonded force for only those interactions and maybe also electrostatics?
# Mimic this??: https://github.com/openmm/openmm/blob/master/devtools/forcefield-scripts/processCharmmForceField.py
# Or do it via Parmed? Better supported for future??
# 2. Go through the 1-4 interactions and not exclude but scale somehow manually. But maybe we can't do that in
# CustomNonbonded Force?
# Presumably not but maybe can add a special force object just for 1-4 interactions. We
def create_cnb(original_nbforce):
    """Creates a CustomNonbondedForce object that mimics the original nonbonded force
    and also a Custombondforce to handle 14 exceptions
    """
    # Next, create a CustomNonbondedForce with LJ and Coulomb terms
    ONE_4PI_EPS0 = 138.935456
    # ONE_4PI_EPS0=1.0
    # TODO: Not sure whether sqrt should be present or not in epsilon???
    energy_expression = "4*epsilon*((sigma/r)^12 - (sigma/r)^6) + ONE_4PI_EPS0*chargeprod/r;"
    # sqrt ??
    energy_expression += "epsilon = sqrt(epsilon1*epsilon2);"
    energy_expression += "sigma = 0.5*(sigma1+sigma2);"
    energy_expression += "ONE_4PI_EPS0 = {:f};".format(ONE_4PI_EPS0)  # already in OpenMM units
    energy_expression += "chargeprod = charge1*charge2;"
    custom_nonbonded_force = openmm.CustomNonbondedForce(energy_expression)
    custom_nonbonded_force.addPerParticleParameter('charge')
    custom_nonbonded_force.addPerParticleParameter('sigma')
    custom_nonbonded_force.addPerParticleParameter('epsilon')
    # Configure force
    custom_nonbonded_force.setNonbondedMethod(openmm.CustomNonbondedForce.NoCutoff)
    # custom_nonbonded_force.setCutoffDistance(9999999999)
    custom_nonbonded_force.setUseLongRangeCorrection(False)
    # custom_nonbonded_force.setUseSwitchingFunction(True)
    # custom_nonbonded_force.setSwitchingDistance(99999)
    print('Adding particles to custom force.')
    for index in range(self.system.getNumParticles()):
        [charge, sigma, epsilon] = original_nbforce.getParticleParameters(index)
        custom_nonbonded_force.addParticle([charge, sigma, epsilon])
    # For CustomNonbondedForce we need (unlike NonbondedForce) to create exclusions that correspond to the automatic
    # exceptions in NonbondedForce
    # These are interactions that are skipped for bonded atoms
    numexceptions = original_nbforce.getNumExceptions()
    print("numexceptions in original_nbforce: ", numexceptions)

    # Turn exceptions from NonbondedForce into exclusions in CustombondedForce
    # except 1-4 which are not zeroed but are scaled. These are added to Custombondforce
    exceptions_14 = []
    numexclusions = 0
    for i in range(0, numexceptions):
        # print("i:", i)
        # Get exception parameters (indices)
        p1, p2, charge, sigma, epsilon = original_nbforce.getExceptionParameters(i)
        # print("p1,p2,charge,sigma,epsilon:", p1,p2,charge,sigma,epsilon)
        # If 0.0 then these are CHARMM 1-2 and 1-3 interactions set to zero
        if charge._value == 0.0 and epsilon._value == 0.0:
            # print("Charge and epsilons are 0.0. Add proper exclusion")
            # Set corresponding exclusion in customnonbforce
            custom_nonbonded_force.addExclusion(p1, p2)
            numexclusions += 1
        else:
            # print("This is not an exclusion but a scaled interaction as it is is non-zero. Need to keep")
            exceptions_14.append([p1, p2, charge, sigma, epsilon])
            # [798, 801, Quantity(value=-0.0684, unit=elementary charge**2), Quantity(value=0.2708332103146632, unit=nanometer), Quantity(value=0.2672524882578271, unit=kilojoule/mole)]

    print("len exceptions_14", len(exceptions_14))
    # print("exceptions_14:", exceptions_14)
    print("numexclusions:", numexclusions)

    # Creating custombondforce to handle these special exceptions
    # Now defining pair parameters
    # https://github.com/openmm/openmm/issues/2698
    energy_expression = "(4*epsilon*((sigma/r)^12 - (sigma/r)^6) + ONE_4PI_EPS0*chargeprod/r);"
    energy_expression += "ONE_4PI_EPS0 = {:f};".format(ONE_4PI_EPS0)  # already in OpenMM units
    custom_bond_force = self.openmm.CustomBondForce(energy_expression)
    custom_bond_force.addPerBondParameter('chargeprod')
    custom_bond_force.addPerBondParameter('sigma')
    custom_bond_force.addPerBondParameter('epsilon')

    for exception in exceptions_14:
        idx = exception[0]
        jdx = exception[1]
        c = exception[2]
        sig = exception[3]
        eps = exception[4]
        custom_bond_force.addBond(idx, jdx, [c, sig, eps])

    print('Number of defined 14 bonds in custom_bond_force:', custom_bond_force.getNumBonds())

    return custom_nonbonded_force, custom_bond_force


# TODO: Look into: https://github.com/ParmEd/ParmEd/blob/7e411fd03c7db6977e450c2461e065004adab471/parmed/structure.py#L2554

# myCustomNBForce= simtk.openmm.CustomNonbondedForce("4*epsilon*((sigma/r)^12-(sigma/r)^6); sigma=0.5*(sigma1+sigma2); epsilon=sqrt(epsilon1*epsilon2)")
# myCustomNBForce.setNonbondedMethod(simtk.openmm.app.NoCutoff)
# myCustomNBForce.setCutoffDistance(1000*simtk.openmm.unit.angstroms)
# Frozen-Act interaction
# myCustomNBForce.addInteractionGroup(self.frozen_atoms,self.active_atoms)
# Act-Act interaction
# myCustomNBForce.addInteractionGroup(self.active_atoms,self.active_atoms)


# Clean up list of lists of constraint definition. Add distance if missing
def clean_up_constraints_list(fragment=None, constraints=None):
    print("Checking defined constraints.")
    newconstraints = []
    for con in constraints:
        if len(con) == 3:
            newconstraints.append(con)
        elif len(con) == 2:
            distance = distance_between_atoms(fragment=fragment, atom1=con[0], atom2=con[1])
            print("Adding missing distance definition between atoms {} and {}: {:.4f}".format(con[0], con[1], distance))
            newcon = [con[0], con[1], distance]
            newconstraints.append(newcon)
    return newconstraints


def OpenMM_Opt(fragment=None, theory=None, maxiter=1000, tolerance=1, enforcePeriodicBox=True):
    module_init_time = time.time()
    print_line_with_mainheader("OpenMM Optimization")

    if fragment is None:
        print("No fragment object. Exiting.")
        exit()

    # Distinguish between OpenMM theory or QM/MM theory
    if isinstance(theory, OpenMMTheory):
        openmmobject = theory
    else:
        print("Only OpenMMTheory allowed in OpenMM_Opt. Exiting.")
        exit()

    print("Max iterations:", maxiter)
    print("Energy tolerance:", tolerance)

    print("OpenMM autoconstraints:", openmmobject.autoconstraints)
    print("OpenMM hydrogenmass:", openmmobject.hydrogenmass)
    print("OpenMM rigidwater constraints:", openmmobject.rigidwater)

    if openmmobject.user_constraints:
        print("User constraints:", openmmobject.user_constraints)
    else:
        print("User constraints: None")

    if openmmobject.user_restraints:
        print("User restraints:", openmmobject.user_restraints)
    else:
        print("User restraints: None")
    print("Number of frozen atoms:", len(openmmobject.user_frozen_atoms))
    if 0 < len(openmmobject.user_frozen_atoms) < 50:
        print("Frozen atoms", openmmobject.user_frozen_atoms)
    print("")

    if openmmobject.autoconstraints is None:
        print(f"{BC.WARNING}WARNING: Autoconstraints have not been set in OpenMMTheory object definition.{BC.END}")
        print(f"{BC.WARNING}This means that by default no bonds are constrained in the optimization.{BC.END}")
        print("Will continue...")
    if openmmobject.rigidwater is True and len(openmmobject.user_frozen_atoms) != 0 or (
            openmmobject.autoconstraints is not None and len(openmmobject.user_frozen_atoms) != 0):
        print(
            f"{BC.WARNING}WARNING: Frozen_atoms options selected but there are general constraints defined in{BC.END} "
            f"{BC.WARNING}the OpenMM object (either rigidwater=True or autoconstraints is not None){BC.END}"
            f"{BC.WARNING}\nOpenMM will crash if constraints and frozen atoms involve the same atoms{BC.END}")


    openmmobject.create_simulation(timestep=0.001, temperature=1, integrator='VerletIntegrator')
    print("Simulation created.")

    # Context: settings positions
    print("Now adding coordinates")
    openmmobject.set_positions(fragment.coords)

    print("")
    state = openmmobject.simulation.context.getState(getEnergy=True, getForces=True,
                                                     enforcePeriodicBox=enforcePeriodicBox)
    print("Initial potential energy is: {} Eh".format(
        state.getPotentialEnergy().value_in_unit_system(openmmobject.unit.md_unit_system) / constants.hartokj))
    kjmolnm_to_atomic_factor = -49614.752589207
    forces_init = np.array(state.getForces(asNumpy=True)) / kjmolnm_to_atomic_factor
    rms_force = np.sqrt(sum(n * n for n in forces_init.flatten()) / len(forces_init.flatten()))
    print("RMS force: {} Eh/Bohr".format(rms_force))
    print("Max force component: {} Eh/Bohr".format(forces_init.max()))
    print("")
    print("Starting minimization.")

    openmmobject.simulation.minimizeEnergy(maxIterations=maxiter, tolerance=tolerance)
    print("Minimization done.")
    print("")
    state = openmmobject.simulation.context.getState(getEnergy=True, getPositions=True, getForces=True,
                                                     enforcePeriodicBox=enforcePeriodicBox)
    print("Potential energy is: {} Eh".format(
        state.getPotentialEnergy().value_in_unit_system(openmmobject.unit.md_unit_system) / constants.hartokj))
    forces_final = np.array(state.getForces(asNumpy=True)) / kjmolnm_to_atomic_factor
    rms_force = np.sqrt(sum(n * n for n in forces_final.flatten()) / len(forces_final.flatten()))
    print("RMS force: {} Eh/Bohr".format(rms_force))
    print("Max force component: {} Eh/Bohr".format(forces_final.max()))

    # Get coordinates
    newcoords = state.getPositions(asNumpy=True).value_in_unit(openmmobject.unit.angstrom)
    print("")
    print("Updating coordinates in ASH fragment.")
    fragment.coords = newcoords

    with open('frag-minimized.pdb', 'w') as f:
        openmmobject.openmm.app.pdbfile.PDBFile.writeHeader(openmmobject.topology, f)
    with open('frag-minimized.pdb', 'a') as f:
        openmmobject.openmm.app.pdbfile.PDBFile.writeModel(openmmobject.topology,
                                                           openmmobject.simulation.context.getState(getPositions=True,
                                                                                                    enforcePeriodicBox=enforcePeriodicBox).getPositions(),
                                                           f)

    print('All Done!')
    print_time_rel(module_init_time, modulename="OpenMM_Opt", moduleindex=1)


def OpenMM_Modeller(pdbfile=None, forcefield=None, xmlfile=None, waterxmlfile=None, watermodel=None, pH=7.0,
                    solvent_padding=10.0, solvent_boxdims=None, extraxmlfile=None, residue_variants=None,
                    ionicstrength=0.1, iontype='K+'):
    module_init_time = time.time()
    print_line_with_mainheader("OpenMM Modeller")
    try:
        import openmm as openmm
        import openmm.app as openmm_app
        import openmm.unit as openmm_unit
        print("Imported OpenMM library version:", openmm.__version__)

    except ImportError:
        raise ImportError(
            "OpenMM requires installing the OpenMM package. Try: 'conda install -c conda-forge openmm'  \
            Also see http://docs.openmm.org/latest/userguide/application.html")
    try:
        import pdbfixer
    except ImportError:
        print("Problem importing pdbfixer. Install first via conda:")
        print("'conda install -c conda-forge pdbfixer'")
        exit()

    def write_pdbfile_openMM(topology, positions, filename):
        openmm.app.PDBFile.writeFile(topology, positions, file=open(filename, 'w'))
        print("Wrote PDB-file:", filename)

    def print_systemsize():
        print("System size: {} atoms\n".format(len(modeller.getPositions())))

    # https://github.com/openmm/openmm/wiki/Frequently-Asked-Questions#template

    # Water model. May be overridden by forcefield below
    if watermodel == "tip3p":
        # Possible Problem: this only has water, no ions.
        waterxmlfile = "tip3p.xml"
    elif waterxmlfile is not None:
        # Problem: we need to define watermodel also
        print("Using waterxmlfile:", waterxmlfile)
    # Forcefield options
    if forcefield is not None:
        if forcefield == 'Amber99':
            xmlfile = "amber99sb.xml"
        elif forcefield == 'Amber96':
            xmlfile = "amber96.xml"
        elif forcefield == 'Amber03':
            xmlfile = "amber03.xml"
        elif forcefield == 'Amber10':
            xmlfile = "amber10.xml"
        elif forcefield == 'Amber14':
            xmlfile = "amber14-all.xml"
            # Using specific Amber FB version of TIP3P
            if watermodel == "tip3p":
                waterxmlfile = "amber14/tip3pfb.xml"
        elif forcefield == 'Amber96':
            xmlfile = "amber96.xml"
        elif forcefield == 'CHARMM36':
            xmlfile = "charmm36.xml"
            # Using specific CHARMM36 version of TIP3P
            waterxmlfile = "charmm36/water.xml"
        elif forcefield == 'CHARMM2013':
            xmlfile = "charmm_polar_2013.xml"
        elif forcefield == 'Amoeba2013':
            xmlfile = "amoeba2013.xml"
        elif forcefield == 'Amoeba2009':
            xmlfile = "amoeba2009.xml"
    elif xmlfile is not None:
        print("Using xmlfile:", xmlfile)
    else:
        print("You must provide a forcefield or xmlfile keyword!")
        exit()

    print("Forcefield:", forcefield)
    print("XMfile:", xmlfile)
    print("Water model:", watermodel)
    print("Xmlfile:", waterxmlfile)
    print("pH:", pH)

    print("User-provided dictionary of residue_variants:", residue_variants)
    # Define a forcefield
    if extraxmlfile is None:
        forcefield = openmm_app.forcefield.ForceField([xmlfile, waterxmlfile])
    else:
        print("Using extra XML file:", extraxmlfile)
        forcefield = openmm_app.forcefield.ForceField([xmlfile, waterxmlfile, extraxmlfile])

    # Fix basic mistakes in PDB by PDBFixer
    # This will e.g. fix bad terminii
    print("Running PDBFixer")
    fixer = pdbfixer.PDBFixer(pdbfile)
    fixer.findMissingResidues()
    print("Found missing residues:", fixer.missingResidues)
    fixer.findNonstandardResidues()
    print("Found non-standard residues:", fixer.nonstandardResidues)
    # fixer.replaceNonstandardResidues()
    fixer.findMissingAtoms()
    print("Found missing atoms:", fixer.missingAtoms)
    print("Found missing terminals:", fixer.missingTerminals)
    fixer.addMissingAtoms()
    print("Added missing atoms.")

    openmm_app.PDBFile.writeFile(fixer.topology, fixer.positions, open('system_afterfixes.pdb', 'w'))
    print("PDBFixer done.")
    print("Wrote PDBfile: system_afterfixes.pdb")

    # Load fixed PDB-file and create Modeller object
    pdb = openmm_app.PDBFile("system_afterfixes.pdb")
    print("Loading Modeller.")
    modeller = openmm_app.Modeller(pdb.topology, pdb.positions)
    numresidues = modeller.topology.getNumResidues()
    print("Modeller topology has {} residues.".format(numresidues))

    # User provided dictionary of special residues e.g residue_variants={0:'LYN', 17:'CYX', 18:'ASH', 19:'HIE' }
    # Now creating list of all residues [None,None,None...] with added changes
    residue_states = [None for _ in range(0, numresidues)]
    if residue_variants is not None:
        for resid, newstate in residue_variants.items():
            residue_states[resid] = newstate

    # Adding hydrogens.
    # This is were missing residue/atom errors will come
    print("")
    print("Adding hydrogens for pH:", pH)
    modeller.addHydrogens(forcefield, pH=pH, variants=residue_states)
    # try:
    #    modeller.addHydrogens(forcefield, pH=pH, variants=residue_variants)
    # except ValueError as err:
    #    traceback.print_tb(err.__traceback__)
    #    print("")
    #    print(BC.FAIL,"ASH: OpenMM exited with ValueError. Probably means that you are missing forcefield terms or you provided wrong residue info.")
    #    print("Please provide an extraxmlfile argument to OpenMM_Modeller or fix the residue info", BC.END)
    #    exit()
    # except KeyError as err:
    #    traceback.print_tb(err.__traceback__)
    #    print("ASH: Some key error")
    #    exit()
    # except Exception as err:
    #    traceback.print_tb(err.__traceback__)
    #    print("ASH: OpenMM failed with some error. Read the error message above carefully.")
    #    exit()

    write_pdbfile_openMM(modeller.topology, modeller.positions, "system_afterH.pdb")
    print_systemsize()

    # Solvent
    print("Adding solvent, watermodel:", watermodel)
    if solvent_boxdims is not None:
        print("Solvent boxdimension provided: {} Å".format(solvent_boxdims))
        modeller.addSolvent(forcefield, boxSize=openmm.Vec3(solvent_boxdims[0], solvent_boxdims[1],
                                                            solvent_boxdims[2]) * openmm_unit.angstrom)
    else:
        print("Using solvent padding (solvent_padding=X keyword): {} Å".format(solvent_padding))
        modeller.addSolvent(forcefield, padding=solvent_padding * openmm_unit.angstrom, model=watermodel)
    write_pdbfile_openMM(modeller.topology, modeller.positions, "system_aftersolvent.pdb")
    print_systemsize()

    # Ions
    print("Adding ionic strength: {} using ions {}".format(ionicstrength, iontype))
    modeller.addSolvent(forcefield, ionicStrength=ionicstrength * openmm_unit.molar, positiveIon=iontype)
    write_pdbfile_openMM(modeller.topology, modeller.positions, "system_afterions.pdb")
    print_systemsize()

    # Create ASH fragment
    fragment = Fragment(pdbfile="system_afterions.pdb")
    # Write to disk
    fragment.print_system(filename="fragment.ygg")
    fragment.write_xyzfile(xyzfilename="fragment.xyz")
    print_time_rel(module_init_time, modulename="OpenMM_Modeller", moduleindex=1)
    # Return forcefield object,  topology object and ASH fragment
    return forcefield, modeller.topology, fragment


def MDtraj_import_():
    print("Importing mdtraj (https://www.mdtraj.org)")
    try:
        import mdtraj
    except ImportError:
        print("Problem importing mdtraj. Try: 'pip install mdtraj' or 'conda install -c conda-forge mdtraj'")
        exit()
    return mdtraj


# anchor_molecules. Use if automatic guess fails
def MDtraj_imagetraj(trajectory, pdbtopology, format='DCD', unitcell_lengths=None, unitcell_angles=None,
                     solute_anchor=None):
    traj_basename = os.path.splitext(trajectory)[0]
    mdtraj = MDtraj_import_()

    # Load traj
    print("Loading trajecory using mdtraj.")
    traj = mdtraj.load(trajectory, top=pdbtopology)
    numframes = len(traj._time)
    print("Found {} frames in trajectory.".format(numframes))
    print("PBC information in trajectory:")
    print("traj.unitcell_lengths:", traj.unitcell_lengths)
    print("traj.unitcell_angles", traj.unitcell_angles)
    # If PBC information is missing from traj file (OpenMM: Charmmfiles, Amberfiles option etc) then provide this info
    if unitcell_lengths is not None:
        print("unitcell_lengths info provided by user.")
        unitcell_lengths_nm = [i / 10 for i in unitcell_lengths]
        traj.unitcell_lengths = np.array(unitcell_lengths_nm * numframes).reshape(numframes, 3)
        traj.unitcell_angles = np.array(unitcell_angles * numframes).reshape(numframes, 3)
    # else:
    #    print("Missing PBC info. This can be provided by unitcell_lengths and unitcell_angles keywords")

    # Manual anchor if needed
    # NOTE: not sure how well this works but it's something
    if solute_anchor is True:
        anchors = [set(traj.topology.residue(0).atoms)]
        print("anchors:", anchors)
        # Re-imaging trajectory
        imaged = traj.image_molecules(anchor_molecules=anchors)
    else:
        imaged = traj.image_molecules()

    # Save trajectory in format
    if format == 'DCD':
        imaged.save(traj_basename + '_imaged.dcd')
        print("Saved reimaged trajectory:", traj_basename + '_imaged.dcd')
    elif format == 'PDB':
        imaged.save(traj_basename + '_imaged.pdb')
        print("Saved reimaged trajectory:", traj_basename + '_imaged.pdb')
    else:
        print("Unknown trajectory format.")

    # traj.save('file.h5')
    # traj.save('file.nc')
    # traj.save('file.xyz')
    # traj.save('file.pdb')


def MDAnalysis_transform(topfile, trajfile, solute_indices=None, trajoutputformat='PDB', trajname="MDAnalysis_traj"):
    # Load traj
    print("MDAnalysis interface: transform")

    try:
        import MDAnalysis as mda
        import MDAnalysis.transformations as trans
    except ImportError:
        print("Problem importing MDAnalysis library.")
        print("Install via: 'pip install mdtraj'")
        exit()

    print("Loading trajecory using MDAnalysis")
    print("Topology file:", topfile)
    print("Trajectory file:", trajfile)
    print("Solute_indices:", solute_indices)
    print("Trajectory output format:", trajoutputformat)
    print("Will unwrap solute and center in box.")
    print("Will then wrap full system.")

    # Load trajectory
    u = mda.Universe(topfile, trajfile, in_memory=True)
    print(u.trajectory.ts, u.trajectory.time)

    # Grab solute
    numatoms = len(u.atoms)
    solutenum = len(solute_indices)
    solute = u.atoms[:solutenum]
    # solvent = u.atoms[solutenum:numatoms]
    fullsystem = u.atoms[:numatoms]
    elems_list = list(fullsystem.types)
    # Guess bonds. Could also read in vdW radii. Could also read in connectivity from ASH if this fails
    solute.guess_bonds()
    # Unwrap solute, center solute and wraps full system (or solvent)
    workflow = (trans.unwrap(solute),
                trans.center_in_box(solute, center='mass'),
                trans.wrap(fullsystem, compound='residues'))

    u.trajectory.add_transformations(*workflow)
    if trajoutputformat == 'PDB':
        fullsystem.write(trajname + ".pdb", frames='all')

    # TODO: Distinguish between transforming whole trajectory vs. single geometry
    # Maybe just read in single-frame trajectory so that things are general
    # Returning last frame. To be used in ASH workflow
    lastframe = u.trajectory[-1]

    return elems_list, lastframe._pos


# Assumes all atoms present (including hydrogens)
def solvate_small_molecule(fragment=None, charge=None, mult=None, watermodel=None, solvent_boxdims=[70.0, 70.0, 70.0],
                           nonbonded_pars="CM5_UFF", orcatheory=None, numcores=1):
    # , ionicstrength=0.1, iontype='K+'
    print_line_with_mainheader("SmallMolecule Solvator")
    try:
        import openmm as openmm
        import openmm.app as openmm_app
        import openmm.unit as openmm_unit
        from openmm import XmlSerializer
        print("Imported OpenMM library version:", openmm.__version__)

    except ImportError:
        raise ImportError(
            "OpenMM requires installing the OpenMM package. Try: conda install -c conda-forge openmm  \
            Also see http://docs.openmm.org/latest/userguide/application.html")

    def write_pdbfile_openMM(topology, positions, filename):
        openmm.app.PDBFile.writeFile(topology, positions, file=open(filename, 'w'))
        print("Wrote PDB-file:", filename)

    def print_systemsize():
        print("System size: {} atoms\n".format(len(modeller.getPositions())))

    # Defining simple atomnames and atomtypes to be used for solute
    atomnames = [el + "Y" + str(i) for i, el in enumerate(fragment.elems)]
    atomtypes = [el + "X" + str(i) for i, el in enumerate(fragment.elems)]

    # Take input ASH fragment and write a basic PDB file via ASH
    write_pdbfile(fragment, outputname="smallmol", dummyname='LIG', atomnames=atomnames)

    # Load PDB-file and create Modeller object
    pdb = openmm_app.PDBFile("smallmol.pdb")
    print("Loading Modeller.")
    modeller = openmm_app.Modeller(pdb.topology, pdb.positions)
    numresidues = modeller.topology.getNumResidues()
    print("Modeller topology has {} residues.".format(numresidues))

    # Forcefield

    # TODO: generalize to other solvents.
    # Create local ASH library of XML files
    if watermodel == "tip3p":
        print("Using watermodel=TIP3P . Using parameters in:", ashpath + "/databases/forcefields")
        forcefieldpath = ashpath + "/databases/forcefields"
        waterxmlfile = forcefieldpath + "/tip3p_water_ions.xml"
        coulomb14scale = 1.0
        lj14scale = 1.0
    elif watermodel == "charmm_tip3p":
        coulomb14scale = 1.0
        lj14scale = 1.0
        # NOTE: Problem combining this and solute XML file.
        print("Using watermodel: CHARMM-TIP3P (has ion parameters also)")
        # This is the modified CHARMM-TIP3P (LJ parameters on H at least, maybe bonded parameters defined also)
        # Advantage: also contains ion parameters
        waterxmlfile = "charmm36/water.xml"
    else:
        print("Unknown watermodel.")
        exit()

    # Define nonbonded paramers
    if nonbonded_pars == "CM5_UFF":
        print("Using CM5 atomcharges and UFF-LJ parameters.")
        atompropdict = basic_atom_charges_ORCA(fragment=fragment, charge=charge, mult=mult,
                                               orcatheory=orcatheory, chargemodel="CM5", numcores=numcores)
        charges = atompropdict['charges']
        # Basic UFF LJ parameters
        # Converting r0 parameters from Ang to nm and to sigma
        sigmas = [UFF_modH_dict[el][0] * 0.1 / (2 ** (1 / 6)) for el in fragment.elems]
        # Convering epsilon from kcal/mol to kJ/mol
        epsilons = [UFF_modH_dict[el][1] * 4.184 for el in fragment.elems]
    elif nonbonded_pars == "DDEC3" or nonbonded_pars == "DDEC6":
        print("Using {} atomcharges and DDEC-derived parameters.".format(nonbonded_pars))
        atompropdict = basic_atom_charges_ORCA(fragment=fragment, charge=charge, mult=mult,
                                               orcatheory=orcatheory, chargemodel=nonbonded_pars, numcores=numcores)
        charges = atompropdict['charges']
        r0 = atompropdict['r0s']
        eps = atompropdict['epsilons']
        sigmas = [s * 0.1 / (2 ** (1 / 6)) for s in r0]
        epsilons = [e * 4.184 for e in eps]
    elif nonbonded_pars == "xtb_UFF":
        print("Using xTB charges and UFF-LJ parameters.")
        charges = basic_atomcharges_xTB(fragment=fragment, charge=charge, mult=mult, xtbmethod='GFN2')
        # Basic UFF LJ parameters
        # Converting r0 parameters from Ang to nm and to sigma
        sigmas = [UFF_modH_dict[el][0] * 0.1 / (2 ** (1 / 6)) for el in fragment.elems]
        # Convering epsilon from kcal/mol to kJ/mol
        epsilons = [UFF_modH_dict[el][1] * 4.184 for el in fragment.elems]
    else:
        print("Unknown nonbonded_pars option.")
        exit()

    print("sigmas:", sigmas)
    print("epsilons:", epsilons)

    # Creating XML-file for solute

    xmlfile = write_xmlfile_nonbonded(resnames=["LIG"], atomnames_per_res=[atomnames], atomtypes_per_res=[atomtypes],
                                      elements_per_res=[fragment.elems], masses_per_res=[fragment.masses],
                                      charges_per_res=[charges],
                                      sigmas_per_res=[sigmas], epsilons_per_res=[epsilons], filename="solute.xml",
                                      coulomb14scale=coulomb14scale, lj14scale=lj14scale)

    print("Creating forcefield using XML-files:", xmlfile, waterxmlfile)
    forcefield = openmm_app.forcefield.ForceField([xmlfile, waterxmlfile])

    # , waterxmlfile
    # if extraxmlfile == None:
    #    print("here")
    #    forcefield=openmm_app.forcefield.ForceField(xmlfile, waterxmlfile)
    # else:
    #    print("Using extra XML file:", extraxmlfile)
    #    forcefield=openmm_app.forcefield.ForceField(xmlfile, waterxmlfile, extraxmlfile)

    # Solvent+Ions
    print("Adding solvent, watermodel:", watermodel)
    # NOTE: modeller.addsolvent will automatically add ions to neutralize any excess charge
    # TODO: Replace with something simpler
    if solvent_boxdims is not None:
        print("Solvent boxdimension provided: {} Å".format(solvent_boxdims))
        modeller.addSolvent(forcefield, boxSize=openmm.Vec3(solvent_boxdims[0], solvent_boxdims[1],
                                                            solvent_boxdims[2]) * openmm_unit.angstrom)

    # Write out solvated system coordinates
    write_pdbfile_openMM(modeller.topology, modeller.positions, "system_aftersolvent.pdb")
    print_systemsize()
    # Create ASH fragment and write to disk
    newfragment = Fragment(pdbfile="system_aftersolvent.pdb")
    newfragment.print_system(filename="newfragment.ygg")
    newfragment.write_xyzfile(xyzfilename="newfragment.xyz")

    # Return forcefield object,  topology object and ASH fragment
    return forcefield, modeller.topology, newfragment


# Simple XML-writing function. Will only write nonbonded parameters
def write_xmlfile_nonbonded(resnames=None, atomnames_per_res=None, atomtypes_per_res=None, elements_per_res=None,
                            masses_per_res=None, charges_per_res=None, sigmas_per_res=None,
                            epsilons_per_res=None, filename="system.xml", coulomb14scale=0.833333, lj14scale=0.5):
    print("Inside write_xml file")
    # resnames=["MOL1", "MOL2"]
    # atomnames_per_res=[["CM1","CM2","HX1","HX2"],["OT1","HT1","HT2"]]
    # atomtypes_per_res=[["CM","CM","H","H"],["OT","HT","HT"]]
    # sigmas_per_res=[[1.2,1.2,1.3,1.3],[1.25,1.17,1.17]]
    # epsilons_per_res=[[0.2,0.2,0.3,0.3],[0.25,0.17,0.17]]
    # etc.
    # Always list of lists now

    assert len(resnames) == len(atomnames_per_res) == len(atomtypes_per_res)
    # Get list of all unique atomtypes, elements, masses
    # all_atomtypes=list(set([item for sublist in atomtypes_per_res for item in sublist]))
    # all_elements=list(set([item for sublist in elements_per_res for item in sublist]))
    # all_masses=list(set([item for sublist in masses_per_res for item in sublist]))

    # Create list of all AtomTypelines (unique)
    atomtypelines = []
    for resname, atomtypelist, elemlist, masslist in zip(resnames, atomtypes_per_res, elements_per_res, masses_per_res):
        for atype, elem, mass in zip(atomtypelist, elemlist, masslist):
            atomtypeline = "<Type name=\"{}\" class=\"{}\" element=\"{}\" mass=\"{}\"/>\n".format(atype, atype, elem,
                                                                                                  str(mass))
            if atomtypeline not in atomtypelines:
                atomtypelines.append(atomtypeline)
    # Create list of all nonbonded lines (unique)
    nonbondedlines = []
    for resname, atomtypelist, chargelist, sigmalist, epsilonlist in zip(resnames, atomtypes_per_res, charges_per_res,
                                                                         sigmas_per_res, epsilons_per_res):
        for atype, charge, sigma, epsilon in zip(atomtypelist, chargelist, sigmalist, epsilonlist):
            nonbondedline = "<Atom type=\"{}\" charge=\"{}\" sigma=\"{}\" epsilon=\"{}\"/>\n".format(atype, charge,
                                                                                                     sigma, epsilon)
            if nonbondedline not in nonbondedlines:
                nonbondedlines.append(nonbondedline)

    with open(filename, 'w') as xmlfile:
        xmlfile.write("<ForceField>\n")
        xmlfile.write("<AtomTypes>\n")
        for atomtypeline in atomtypelines:
            xmlfile.write(atomtypeline)
        xmlfile.write("</AtomTypes>\n")
        xmlfile.write("<Residues>\n")
        for resname, atomnamelist, atomtypelist in zip(resnames, atomnames_per_res, atomtypes_per_res):
            xmlfile.write("<Residue name=\"{}\">\n".format(resname))
            for i, (atomname, atomtype) in enumerate(zip(atomnamelist, atomtypelist)):
                xmlfile.write("<Atom name=\"{}\" type=\"{}\"/>\n".format(atomname, atomtype))
            # All other atoms
            xmlfile.write("</Residue>\n")
        xmlfile.write("</Residues>\n")

        xmlfile.write("<NonbondedForce coulomb14scale=\"{}\" lj14scale=\"{}\">\n".format(coulomb14scale, lj14scale))
        for nonbondedline in nonbondedlines:
            xmlfile.write(nonbondedline)
        xmlfile.write("</NonbondedForce>\n")
        xmlfile.write("</ForceField>\n")
    print("Wrote XML-file:", filename)
    return filename


# TODO: Move elsewhere?
def basic_atomcharges_xTB(fragment=None, charge=None, mult=None, xtbmethod='GFN2'):
    print("Now calculating atom charges for fragment.")
    print("Using default xTB charges.")
    calc = xTBTheory(fragment=fragment, charge=charge, runmode='inputfile',
                     mult=mult, xtbmethod=xtbmethod)

    Singlepoint(theory=calc, fragment=fragment)
    atomcharges = grabatomcharges_xTB()
    print("atomcharges:", atomcharges)
    print("fragment elems:", fragment.elems)
    return atomcharges


# TODO: Move elsewhere?
def basic_atom_charges_ORCA(fragment=None, charge=None, mult=None, orcatheory=None, chargemodel=None, numcores=1):
    atompropdict = {}
    print("Will calculate charges using ORCA.")

    # Define default ORCA object if notprovided
    if orcatheory is None:
        print("orcatheory not provided. Will do r2SCAN/def2-TZVP single-point calculation")
        orcasimpleinput = "! r2SCAN def2-TZVP tightscf "
        orcablocks = "%scf maxiter 300 end"
        orcatheory = ORCATheory(fragment=fragment, charge=charge, mult=mult, orcasimpleinput=orcasimpleinput,
                                orcablocks=orcablocks, numcores=numcores)
    if chargemodel == 'CM5':
        orcatheory.extraline = chargemodel_select(chargemodel)
    # Run ORCA calculation
    Singlepoint(theory=orcatheory, fragment=fragment)
    if 'DDEC' not in chargemodel:
        atomcharges = grabatomcharges_ORCA(chargemodel, orcatheory.filename + '.out')
        atompropdict['charges'] = atomcharges
    else:
        atomcharges, molmoms, voldict = DDEC_calc(elems=fragment.elems, theory=orcatheory,
                                                  gbwfile=orcatheory.filename + '.gbw', numcores=numcores,
                                                  DDECmodel='DDEC3', calcdir='DDEC', molecule_charge=charge,
                                                  molecule_spinmult=mult)
        atompropdict['charges'] = atomcharges
        r0list, epsilonlist = DDEC_to_LJparameters(fragment.elems, molmoms, voldict)
        print("r0list:", r0list)
        print("epsilonlist:", epsilonlist)
        atompropdict['r0s'] = r0list
        atompropdict['epsilons'] = epsilonlist

    print("atomcharges:", atomcharges)
    print("fragment elems:", fragment.elems)
    return atompropdict


def read_NPT_statefile(npt_output):
    import csv
    from collections import defaultdict
    # Read in CSV file of last NPT simulation and store in lists
    columns = defaultdict(list)

    with open(npt_output, "r") as f:
        reader = csv.DictReader(f)
        for row in reader:
            for (k, v) in row.items():
                columns[k].append(v)

    # Extract step number, volume and density and cast as floats
    steps = np.array(columns['#"Step"'])
    volume = np.array(columns["Box Volume (nm^3)"]).astype(float)
    density = np.array(columns["Density (g/mL)"]).astype(float)

    resultdict = {"steps": steps, "volume": volume, "density": density}
    return resultdict

###########################
# CLASS-BASED OpenMM_MD
###########################


# Wrapper function for OpenMM_MDclass
def OpenMM_MD(fragment=None, theory=None, timestep=0.004, simulation_steps=None, simulation_time=None,
              traj_frequency=1000, temperature=300, integrator='LangevinMiddleIntegrator',
              barostat=None, pressure=1, trajectory_file_option='DCD', trajfilename='trajectory',
              coupling_frequency=1,
              anderson_thermostat=False,
              enforcePeriodicBox=True, 
              datafilename=None, dummy_MM=False, plumed_object=None, add_center_force=False,
              center_force_atoms=None, centerforce_constant=1.0):
    print_line_with_mainheader("OpenMM MD wrapper function")
    md = OpenMM_MDclass(fragment=fragment, theory=theory, timestep=timestep,
                        traj_frequency=traj_frequency, temperature=temperature, integrator=integrator,
                        barostat=barostat, pressure=pressure, trajectory_file_option=trajectory_file_option,
                        coupling_frequency=coupling_frequency, anderson_thermostat=anderson_thermostat,
                        enforcePeriodicBox=enforcePeriodicBox, datafilename=datafilename, dummy_MM=dummy_MM,
                        plumed_object=plumed_object, add_center_force=add_center_force,trajfilename=trajfilename,
                        center_force_atoms=center_force_atoms, centerforce_constant=centerforce_constant)
    if simulation_steps is not None:
        md.run(simulation_steps=simulation_steps)
    elif simulation_time is not None:
        md.run(simulation_time=simulation_time)
    else:
        print("Either simulation_steps or simulation_time need to be defined (not both).")
        exit()


class OpenMM_MDclass:
    def __init__(self, fragment=None, theory=None, timestep=0.004,
                 traj_frequency=1000, temperature=300, integrator='LangevinMiddleIntegrator',
                 barostat=None, pressure=1, trajectory_file_option='DCD', trajfilename='trajectory',
                 coupling_frequency=1,
                 anderson_thermostat=False,
                 enforcePeriodicBox=True,
                 datafilename=None, dummy_MM=False, plumed_object=None, add_center_force=False,
                 center_force_atoms=None, centerforce_constant=1.0):
        module_init_time = time.time()

        print_line_with_mainheader("OpenMM Molecular Dynamics Initialization")

        # Distinguish between OpenMM theory or QM/MM theory
        if isinstance(theory, OpenMMTheory):
            self.openmmobject = theory
            self.QM_MM_object = None
        elif isinstance(theory, QMMMTheory):
            self.QM_MM_object = theory
            self.openmmobject = theory.mm_theory
        else:
            print("Unknown theory. Exiting.")
            exit()

        if fragment is None:
            print("No fragment object. Exiting.")
            exit()
        else:
            self.fragment = fragment
        # various
        self.temperature = temperature
        self.pressure = pressure
        self.integrator = integrator
        self.coupling_frequency = coupling_frequency
        self.timestep = timestep
        self.traj_frequency = traj_frequency
        self.plumed_object = plumed_object
        print_line_with_subheader2("MD system parameters")
        print("Temperature: {} K".format(self.temperature))
        print("OpenMM autoconstraints:", self.openmmobject.autoconstraints)
        print("OpenMM hydrogenmass:",
               self.openmmobject.hydrogenmass)  # Note 1.5 amu mass is recommended for LangevinMiddle with 4fs timestep
        print("OpenMM rigidwater constraints:", self.openmmobject.rigidwater)
        print("User Constraints:", self.openmmobject.user_constraints)
        print("User Restraints:", self.openmmobject.user_restraints)
        print("Number of frozen atoms:", len(self.openmmobject.user_frozen_atoms))
        if len(self.openmmobject.user_frozen_atoms) < 50:
             print("Frozen atoms", self.openmmobject.user_frozen_atoms)
        print("Integrator:", self.integrator)
        print("Anderon Thermostat:", anderson_thermostat)
        print("coupling_frequency: {} ps^-1 (for Nosé-Hoover and Langevin integrators)".format(self.coupling_frequency))
        print("Barostat:", barostat)

        print("")
        print("Will write trajectory in format:", trajectory_file_option)
        print("Trajectory write frequency:", self.traj_frequency)
        print("enforcePeriodicBox:", enforcePeriodicBox)
        print("")

        if self.openmmobject.autoconstraints is None:
            print(f"""{BC.WARNING}
                WARNING: Autoconstraints have not been set in OpenMMTheory object definition. This means that by 
                         default no bonds are constrained in the MD simulation. This usually requires a small 
                         timestep: 0.5 fs or so.
                         autoconstraints='HBonds' is recommended for 2 fs timesteps with LangevinIntegrator and 4fs with LangevinMiddleIntegrator).
                         autoconstraints='AllBonds' or autoconstraints='HAngles' allows even larger timesteps to be used.
                         See : https://github.com/openmm/openmm/pull/2754 and https://github.com/openmm/openmm/issues/2520 
                         for recommended simulation settings in OpenMM.
                         {BC.END}""")
            print("Will continue...")
        if self.openmmobject.rigidwater is True and len(self.openmmobject.user_frozen_atoms) != 0 or (
                self.openmmobject.autoconstraints is not None and len(self.openmmobject.user_frozen_atoms) != 0):
            print(
                f"{BC.WARNING}WARNING: Frozen_atoms options selected but there are general constraints defined in{BC.END} "
                f"{BC.WARNING}the OpenMM object (either rigidwater=True or autoconstraints is not None){BC.END}"
                f"{BC.WARNING}\nOpenMM will crash if constraints and frozen atoms involve the same atoms{BC.END}")
        print("")
        
        forceclassnames = [i.__class__.__name__ for i in self.openmmobject.system.getForces()]
        # Set up system with chosen barostat, thermostat, integrator
        if barostat is not None:
            print("Attempting to add barostat.")
            if "MonteCarloBarostat" not in forceclassnames:
                print("Adding barostat.")
                self.openmmobject.system.addForce(
                    self.openmmobject.openmm.MonteCarloBarostat(self.pressure * self.openmmobject.openmm.unit.bar,
                                                                self.temperature * self.openmmobject.openmm.unit.kelvin))
            else:
                print("Barostat already present. Skipping.")
            # print("after barostat added")

            self.integrator = "LangevinMiddleIntegrator"
            print("Barostat requires using integrator:", integrator)
            self.openmmobject.create_simulation(timestep=self.timestep, temperature=self.temperature,
                                                integrator=self.integrator,
                                                coupling_frequency=self.coupling_frequency)
        elif anderson_thermostat is True:
            print("Anderson thermostat is on.")
            if "AndersenThermostat" not in forceclassnames:
                self.openmmobject.system.addForce(
                    self.openmmobject.openmm.AndersenThermostat(self.temperature * self.openmmobject.openmm.unit.kelvin,
                                                                1 / self.openmmobject.openmm.unit.picosecond))
            self.integrator = "VerletIntegrator"
            print("Now using integrator:", integrator)
            self.openmmobject.create_simulation(timestep=self.timestep, temperature=self.temperature,
                                                integrator=self.integrator,
                                                coupling_frequency=coupling_frequency)
        else:
            # Deleting barostat and Andersen thermostat if present from previous sims
            for i, forcename in enumerate(forceclassnames):
                if forcename == "MonteCarloBarostat" or forcename == "AndersenThermostat":
                    print("Removing old force:", forcename)
                    self.openmmobject.system.removeForce(i)

            # Regular thermostat or integrator without barostat
            # Integrators: LangevinIntegrator, LangevinMiddleIntegrator, NoseHooverIntegrator, VerletIntegrator,
            # BrownianIntegrator, VariableLangevinIntegrator, VariableVerletIntegrator
            self.openmmobject.create_simulation(timestep=self.timestep, temperature=self.temperature,
                                                integrator=self.integrator,
                                                coupling_frequency=self.coupling_frequency)
        print("Simulation created.")
        forceclassnames = [i.__class__.__name__ for i in self.openmmobject.system.getForces()]
        print("OpenMM System forces present:", forceclassnames)
        print("Checking Initial PBC vectors.")
        self.state = self.openmmobject.simulation.context.getState()
        a, b, c = self.state.getPeriodicBoxVectors()
        print(f"A: ", a)
        print(f"B: ", b)
        print(f"C: ", c)

        # THIS DOES NOT APPLY TO QM/MM. MOVE ELSEWHERE??
        if trajectory_file_option == 'PDB':
            self.openmmobject.simulation.reporters.append(
                self.openmmobject.openmm.app.PDBReporter(trajfilename+'.pdb', self.traj_frequency,
                                                         enforcePeriodicBox=enforcePeriodicBox))
        elif trajectory_file_option == 'DCD':
            # NOTE: Disabling for now
            # with open('initial_MDfrag_step1.pdb', 'w') as f: openmmobject.openmm.app.pdbfile.PDBFile
            # .writeModel(openmmobject.topology, openmmobject.simulation.context.getState(getPositions=True,
            # enforcePeriodicBox=enforcePeriodicBox).getPositions(), f)
            # print("Wrote PDB")
            self.openmmobject.simulation.reporters.append(
                self.openmmobject.openmm.app.DCDReporter(trajfilename+'.dcd', self.traj_frequency,
                                                         enforcePeriodicBox=enforcePeriodicBox))
        elif trajectory_file_option == 'NetCDFReporter':
            print("NetCDFReporter traj format selected. This requires mdtraj. Importing.")
            mdtraj = MDtraj_import_()
            self.openmmobject.simulation.reporters.append(
                mdtraj.reporters.NetCDFReporter(trajfilename+'.nc', self.traj_frequency))
        elif trajectory_file_option == 'HDF5Reporter':
            print("HDF5Reporter traj format selected. This requires mdtraj. Importing.")
            mdtraj = MDtraj_import_()
            self.openmmobject.simulation.reporters.append(
                mdtraj.reporters.HDF5Reporter(trajfilename+'.lh5', self.traj_frequency,
                                              enforcePeriodicBox=enforcePeriodicBox))

        if barostat is not None:
            volume = density = True
        else:
            volume = density = False

        # If statedatareporter filename set:
        if datafilename is not None:
            outputoption = datafilename
        # otherwise stdout:
        else:
            outputoption = stdout

        self.openmmobject.simulation.reporters.append(
            self.openmmobject.openmm.app.StateDataReporter(outputoption, self.traj_frequency, step=True, time=True,
                                                           potentialEnergy=True, kineticEnergy=True, volume=volume,
                                                           density=density, temperature=True, separator=','))

        # NOTE: Better to use OpenMM-plumed interface instead??
        if plumed_object is not None:
            print("Plumed active")
            # Create new OpenMM custom external force
            print("Creating new OpenMM custom external force for Plumed.")
            # plumedcustomforce = openmmobject.add_custom_external_force()

        # QM/MM MD
        if self.QM_MM_object is not None:
            print("QM_MM_object provided. Switching to QM/MM loop.")
            print("QM/MM requires enforcePeriodicBox to be False.")
            enforcePeriodicBox = False
            # enforcePeriodicBox or not
            print("enforcePeriodicBox:", enforcePeriodicBox)

            # OpenMM_MD with QM/MM object does not make sense without openmm_externalforce
            # (it would calculate OpenMM energy twice) so turning on in case forgotten
            if self.QM_MM_object.openmm_externalforce is False:
                print("QM/MM object was not set to have 'openmm_externalforce=True'.")
                print("Turning on externalforce option.")
                self.QM_MM_object.openmm_externalforce = True
                self.QM_MM_object.openmm_externalforceobject = self.QM_MM_object.mm_theory.add_custom_external_force()
            # TODO:
            # Should we set parallelization of QM theory here also in case forgotten?

            centercoordinates = False
            # CENTER COORDINATES HERE on SOLUTE HERE ??
            # TODO: Deprecated I think
            if centercoordinates is True:
                # Solute atoms assumed to be QM-region
                self.fragment.write_xyzfile(xyzfilename="fragment-before-centering.xyz")
                soluteatoms = self.QM_MM_object.qmatoms
                solutecoords = self.fragment.get_coords_for_atoms(soluteatoms)[0]
                print("Changing origin to centroid.")
                self.fragment.coords = change_origin_to_centroid(fragment.coords, subsetcoords=solutecoords)
                self.fragment.write_xyzfile(xyzfilename="fragment-after-centering.xyz")

            # Now adding center force acting on solute
            if add_center_force is True:
                # print("add_center_force is True")
                print("Forceconstant is: {} kcal/mol/Ang^2".format(centerforce_constant))
                if center_force_atoms is None:
                    print("center_force_atoms unset. Using QM/MM atoms:", self.QM_MM_object.qmatoms)
                    center_force_atoms = self.QM_MM_object.qmatoms
                # Get geometric center of system (Angstrom)
                center = self.fragment.get_coordinate_center()
                print("center:", center)

                self.openmmobject.add_center_force(center_coords=center, atomindices=center_force_atoms,
                                                   forceconstant=centerforce_constant)

            # Setting coordinates of OpenMM object from current fragment.coords
            self.openmmobject.set_positions(self.fragment.coords)

            # After adding QM/MM force, possible Plumed force, possible center force
            # Let's list all OpenMM object system forces
            print("OpenMM Forces defined:", self.openmmobject.system.getForces())
            print("Now starting QM/MM MD simulation.")
            # Does step by step
            # Delete old traj
            try:
                os.remove("OpenMMMD_traj.xyz")
            # Crashes when permissions not present or file is folder. Should never occur.
            except FileNotFoundError:
                pass
            print_time_rel(module_init_time, modulename="OpenMM_MD setup", moduleindex=1)

    # Simulation loop
    def run(self, simulation_steps=None, simulation_time=None):
        module_init_time = time.time()
        print_line_with_mainheader("OpenMM Molecular Dynamics Run")

        if simulation_steps is None and simulation_time is None:
            print("Either simulation_steps or simulation_time needs to be set.")
            exit()
        if simulation_time is not None:
            simulation_steps = int(simulation_time / self.timestep)
        if simulation_steps is not None:
            simulation_time = simulation_steps * self.timestep

        print_line_with_subheader2("MD run parameters")
        print("Simulation time: {} ps".format(simulation_time))
        print("Simulation steps: {}".format(simulation_steps))
        print("Timestep: {} ps".format(self.timestep))
        print()

        # Run simulation
        # kjmolnm_to_atomic_factor = -49614.752589207

        if self.QM_MM_object is not None:
            for step in range(simulation_steps):
                checkpoint_begin_step = time.time()
                print("Step:", step)
                # Get current coordinates to use for QM/MM step
                current_coords = np.array(self.openmmobject.simulation.context.getState(getPositions=True,
                                                                                        enforcePeriodicBox=self.enforcePeriodicBox).getPositions(
                    asNumpy=True)) * 10
                # state =  openmmobject.simulation.context.getState(getPositions=True, enforcePeriodicBox=enforcePeriodicBox)
                # current_coords = np.array(state.getPositions(asNumpy=True))*10
                # Manual trajectory option (reporters do not work for manual dynamics steps)
                if step % self.traj_frequency == 0:
                    write_xyzfile(self.fragment.elems, current_coords, "OpenMMMD_traj", printlevel=1, writemode='a')
                # Run QM/MM step to get full system QM+PC gradient.
                # Updates OpenMM object with QM-PC forces
                checkpoint = time.time()
                self.QM_MM_object.run(current_coords=current_coords, elems=self.fragment.elems, Grad=True,
                                      exit_after_customexternalforce_update=True)
                print_time_rel(checkpoint, modulename="QM/MM run", moduleindex=2)
                # NOTE: Think about energy correction (currently skipped above)
                # Now take OpenMM step (E+G + displacement etc.)
                checkpoint = time.time()
                self.openmmobject.simulation.step(1)
                print_time_rel(checkpoint, modulename="openmmobject sim step", moduleindex=2)
                print_time_rel(checkpoint_begin_step, modulename="Total sim step", moduleindex=2)
                # NOTE: Better to use OpenMM-plumed interface instead??
                # After MM step, grab coordinates and forces
                if self.plumed_object is not None:
                    print("Plumed active. Untested. Hopefully works.")
                    current_coords = np.array(
                        self.openmmobject.simulation.context.getState(getPositions=True).getPositions(
                            asNumpy=True))  # in nm
                    current_forces = np.array(
                        self.openmmobject.simulation.context.getState(getForces=True).getForces(
                            asNumpy=True))  # in kJ/mol /nm
                    # Plumed object needs to be configured for OpenMM
                    energy, newforces = self.plumed_object.run(coords=current_coords, forces=current_forces,
                                                               step=step)
                    self.openmmobject.update_custom_external_force(self.plumedcustomforce, newforces)

        else:
            print("Regular classical OpenMM MD option chosen.")
            # Setting coordinates
            self.openmmobject.set_positions(self.fragment.coords)
            # Running all steps in one go
            # TODO: If we wanted to support plumed then we would have to do step 1-by-1 here
            self.openmmobject.simulation.step(simulation_steps)

        print_line_with_subheader2("OpenMM MD simulation finished!")
        # Close Plumed also if active. Flushes HILLS/COLVAR etc.
        if self.plumed_object is not None:
            self.plumed_object.close()

        # enforcePeriodicBox=True
        self.state = self.openmmobject.simulation.context.getState(getEnergy=True, getPositions=True, getForces=True)
        print("Checking PBC vectors:")
        a, b, c = self.state.getPeriodicBoxVectors()
        print(f"A: ", a)
        print(f"B: ", b)
        print(f"C: ", c)

        # Set new PBC vectors since they may have changed
        print("Updating PBC vectors.")
        # Context. Used?
        self.openmmobject.simulation.context.setPeriodicBoxVectors(a, b, c)
        # System. Necessary
        self.openmmobject.system.setDefaultPeriodicBoxVectors(a, b, c)

        # Writing final frame to disk as PDB
        with open('final_MDfrag_laststep.pdb', 'w') as f:
            self.openmmobject.openmm.app.pdbfile.PDBFile.writeHeader(self.openmmobject.topology, f)
        with open('final_MDfrag_laststep.pdb', 'a') as f:
            self.openmmobject.openmm.app.pdbfile.PDBFile.writeModel(self.openmmobject.topology,
                                                                    self.state.getPositions(asNumpy=True).value_in_unit(
                                                                        self.openmmobject.unit.angstrom), f)
        # Updating ASH fragment
        newcoords = self.state.getPositions(asNumpy=True).value_in_unit(self.openmmobject.unit.angstrom)
        print("Updating coordinates in ASH fragment.")
        self.fragment.coords = newcoords

        print_time_rel(module_init_time, modulename="OpenMM_MD run", moduleindex=1)


#############################
#  Multi-step MD protocols  #
#############################


def OpenMM_box_relaxation(fragment=None, theory=None, datafilename="nptsim.csv", numsteps_per_NPT=10000,
<<<<<<< HEAD
                          volume_threshold=1.0, density_threshold=0.001, temperature=300, timestep=0.004,
                          traj_frequency=100, trajfilename='relaxbox_NPT', trajectory_file_option='DCD', coupling_frequency=1):
=======
                          volume_threshold=1.3, density_threshold=0.0012, temperature=300, timestep=0.004,
                          traj_frequency=100, trajfilename='relaxbox_NVT', trajectory_file_option='DCD', coupling_frequency=1):
>>>>>>> 6144e396
    """NPT simulations until volume and density stops changing

    Args:
        fragment ([type], optional): [description]. Defaults to None.
        theory ([type], optional): [description]. Defaults to None.
        datafilename (str, optional): [description]. Defaults to "nptsim.csv".
        numsteps_per_NPT (int, optional): [description]. Defaults to 10000.
        volume_threshold (float, optional): [description]. Defaults to 1.0.
        density_threshold (float, optional): [description]. Defaults to 0.001.
        temperature (int, optional): [description]. Defaults to 300.
        timestep (float, optional): [description]. Defaults to 0.004.
        traj_frequency (int, optional): [description]. Defaults to 100.
        trajectory_file_option (str, optional): [description]. Defaults to 'DCD'.
        coupling_frequency (int, optional): [description]. Defaults to 1.
    """

    print_line_with_mainheader("Periodic Box Size Relaxation")

    if fragment is None or theory is None:
        print("Fragment and theory required.")
        exit()

    if numsteps_per_NPT < traj_frequency:
        print("Parameter 'numpsteps_per_NPT' must be greater than 'traj_frequency', otherwise"
              "no data will be written during the relaxation!")
        exit()

    print_line_with_subheader2("Relaxation Parameters")
    print("Steps per NPT cycle:", numsteps_per_NPT)
    print(f"Step size: {timestep * 1000} fs")
    print("Density threshold:", density_threshold)
    print("Volume threshold:", volume_threshold)
    print("Intermediate MD trajectory data file:", datafilename)

    # Starting parameters
    steps = 0
    volume_std = 10
    density_std = 1

    md = OpenMM_MDclass(fragment=fragment, theory=theory, timestep=timestep, traj_frequency=traj_frequency,
                        temperature=temperature, integrator="LangevinMiddleIntegrator",
                        coupling_frequency=coupling_frequency, barostat='MonteCarloBarostat', trajfilename=trajfilename,
                        datafilename=datafilename, trajectory_file_option=trajectory_file_option)

    while volume_std >= volume_threshold and density_std >= density_threshold:
        md.run(numsteps_per_NPT)
        steps += numsteps_per_NPT

        # Read reporter file and calculate stdev
        NPTresults = read_NPT_statefile(datafilename)
        volume = NPTresults["volume"][-traj_frequency:]
        density = NPTresults["density"][-traj_frequency:]
        # volume = volume[-traj_frequency:]
        # density = density[-traj_frequency:]
        volume_std = np.std(volume)
        density_std = np.std(density)

        print_line_with_subheader2("Relaxation Status")
        print("Total steps taken:", steps)
        print(f"Total simulation time: {timestep * steps} ps")
        print("Current Volume:", volume[-1])
        print("Current Volume SD:", volume_std)
        print("Current Density", density[-1])
        print("Current Density SD", density_std)
        # print("Steps\tVolume\tVol. SD\tDensity\tDens. SD")
        # print(f"{steps}\t{volume[-1]}\t{volume_std}\t{density[-1]}\t{density_std}")
        # print("{} steps taken. Volume : {} stdev: {}\tDensity: {} stdev: {}".format(steps,
        #                                                                                     volume[-1],
        #                                                                                      volume_std,
        #                                                                                      density[-1],
        #                                                                                      density_std))

    print("Relaxation of periodic box size finished!\n")
    return theory.simulation.context.getState().getPeriodicBoxVectors()<|MERGE_RESOLUTION|>--- conflicted
+++ resolved
@@ -2618,13 +2618,8 @@
 
 
 def OpenMM_box_relaxation(fragment=None, theory=None, datafilename="nptsim.csv", numsteps_per_NPT=10000,
-<<<<<<< HEAD
-                          volume_threshold=1.0, density_threshold=0.001, temperature=300, timestep=0.004,
+                          volume_threshold=1.3, density_threshold=0.0012, temperature=300, timestep=0.004,
                           traj_frequency=100, trajfilename='relaxbox_NPT', trajectory_file_option='DCD', coupling_frequency=1):
-=======
-                          volume_threshold=1.3, density_threshold=0.0012, temperature=300, timestep=0.004,
-                          traj_frequency=100, trajfilename='relaxbox_NVT', trajectory_file_option='DCD', coupling_frequency=1):
->>>>>>> 6144e396
     """NPT simulations until volume and density stops changing
 
     Args:
