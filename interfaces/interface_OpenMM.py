--- conflicted
+++ resolved
@@ -1565,393 +1565,7 @@
     return newconstraints
 
 
-<<<<<<< HEAD
 def OpenMM_Opt(fragment=None, theory=None, maxiter=1000, tolerance=1, enforcePeriodicBox=True):
-=======
-# Simple Molecular Dynamics using the OpenMM  object
-# Integrators: LangevinMiddleIntegrator, NoseHooverIntegrator, VerletIntegrator, BrownianIntegrator,
-# VariableLangevinIntegrator, VariableVerletIntegrator
-# Additional thermostat: AndersenThermostat (use with Verlet)
-# Barostat: MonteCarloBarostat (not yet supported: MonteCarloAnisotropicBarostat, MonteCarloMembraneBarostat)
-
-# Note: enforcePeriodicBox=True/False/None option. False works for current test system to get trajectory without PBC
-# problem. Other systems may require True or None.
-# see https://github.com/openmm/openmm/issues/2688, https://github.com/openmm/openmm/pull/1895
-# Also should we add: https://github.com/mdtraj/mdtraj ?
-    # def oldOpenMM_MD(fragment=None, theory=None, timestep=0.001, simulation_steps=None, simulation_time=None,
-    #             traj_frequency=1000, temperature=300, integrator=None,
-    #             barostat=None, pressure=1, trajectory_file_option='PDB', coupling_frequency=None,
-    #             anderson_thermostat=False,
-    #             enforcePeriodicBox=True, frozen_atoms=None, constraints=None, restraints=None,
-    #             datafilename=None, dummy_MM=False, plumed_object=None, add_center_force=False,
-    #             center_force_atoms=None, centerforce_constant=1.0):
-    #     module_init_time = time.time()
-
-    #     print_line_with_mainheader("OpenMM MOLECULAR DYNAMICS")
-
-    #     # Distinguish between OpenMM theory or QM/MM theory
-    #     if theory.__class__.__name__ == "OpenMMTheory":
-    #         openmmobject = theory
-    #         QM_MM_object = None
-    #     elif theory.__class__.__name__ == "QMMMTheory":
-    #         QM_MM_object = theory
-    #         openmmobject = theory.mm_theory
-    #     else:
-    #         print("Unknown theory. Exiting")
-    #         exit()
-
-    #     if frozen_atoms is None:
-    #         frozen_atoms = []
-    #     if constraints is None:
-    #         constraints = []
-    #     if restraints is None:
-    #         restraints = []
-
-    #     if simulation_steps is None and simulation_time is None:
-    #         print("Either simulation_steps or simulation_time needs to be set")
-    #         exit()
-    #     if fragment is None:
-    #         print("No fragment object. Exiting")
-    #         exit()
-    #     if simulation_time is not None:
-    #         simulation_steps = int(simulation_time / timestep)
-    #     if simulation_steps is not None:
-    #         simulation_time = simulation_steps * timestep
-    #     print("Simulation time: {} ps".format(simulation_time))
-    #     print("Timestep: {} ps".format(timestep))
-    #     print("Simulation steps: {}".format(simulation_steps))
-    #     print("Temperature: {} K".format(temperature))
-    #     print("Number of frozen atoms:", len(frozen_atoms))
-    #     if len(frozen_atoms) < 50:
-    #         print("Frozen atoms", frozen_atoms)
-    #     print("OpenMM autoconstraints:", openmmobject.autoconstraints)
-    #     print("OpenMM hydrogenmass:",
-    #         openmmobject.hydrogenmass)  # Note 1.5 amu mass is recommended for LangevinMiddle with 4fs timestep
-    #     print("OpenMM rigidwater constraints:", openmmobject.rigidwater)
-    #     print("Constraints:", constraints)
-    #     print("Restraints:", restraints)
-    #     print("Integrator:", integrator)
-
-    #     print("Anderon Thermostat:", anderson_thermostat)
-    #     print("coupling_frequency: {} ps^-1 (for Nosé-Hoover and Langevin integrators)".format(coupling_frequency))
-    #     print("Barostat:", barostat)
-
-    #     print("")
-    #     print("Will write trajectory in format:", trajectory_file_option)
-    #     print("Trajectory write frequency:", traj_frequency)
-    #     print("enforcePeriodicBox option:", enforcePeriodicBox)
-    #     print("")
-
-    #     if openmmobject.autoconstraints is None:
-    #         print(BC.WARNING, "Warning: Autoconstraints have not been set in OpenMMTheory object definition.")
-    #         print(
-    #             "This means that by default no bonds are constrained in the MD simulation. This usually requires a small "
-    #             "timestep: 0.5 fs or so")
-    #         print("autoconstraints='HBonds' is recommended for 1-2 fs timesteps with Verlet (4fs with Langevin).")
-    #         print("autoconstraints='AllBonds' or autoconstraints='HAngles' allows even larger timesteps to be used", BC.END)
-    #         print("Will continue...")
-    #     if openmmobject.rigidwater is True and len(frozen_atoms) != 0 or (
-    #             openmmobject.autoconstraints is not None and len(frozen_atoms) != 0):
-    #         print(
-    #             "Warning: Frozen_atoms options selected but there are general constraints defined in the OpenMM object "
-    #             "(either rigidwater=True or autoconstraints != None")
-    #         print("OpenMM will crash if constraints and frozen atoms involve the same atoms")
-    #     print("")
-
-    #     # createSystem(constraints=None), createSystem(constraints=HBonds), createSystem(constraints=All-Bonds), createSystem(constraints=HAngles)
-    #     # HBonds constraints: timestep can be 2fs with Verlet and 4fs with Langevin
-    #     # HAngles constraints: even larger timesteps
-    #     # HAngles constraints: even larger timesteps
-
-    #     print("Before adding constraints, system contains {} constraints".format(openmmobject.system.getNumConstraints()))
-
-    #     # Freezing atoms in OpenMM object by setting particles masses to zero. Needs to be done before simulation creation
-    #     if len(frozen_atoms) > 0:
-    #         openmmobject.freeze_atoms(frozen_atoms=frozen_atoms)
-
-    #     # Adding constraints/restraints between atoms
-    #     if len(constraints) > 0:
-    #         print("Constraints defined.")
-    #         # constraints is a list of lists defining bond constraints: constraints = [[700,701], [802,803,1.04]]
-    #         # Cleaning up constraint list. Adding distance if missing
-    #         constraints = clean_up_constraints_list(fragment=fragment, constraints=constraints)
-    #         print("Will enforce constrain definitions during MD:", constraints)
-    #         openmmobject.add_bondconstraints(constraints=constraints)
-    #     if len(restraints) > 0:
-    #         print("Restraints defined")
-    #         # restraints is a list of lists defining bond restraints: constraints = [[atom_i,atom_j, d, k ]]    Example: [[700,701, 1.05, 5.0 ]] Unit is Angstrom and kcal/mol * Angstrom^-2
-    #         openmmobject.add_bondrestraints(restraints=restraints)
-
-    #     print("After adding constraints, system contains {} constraints".format(openmmobject.system.getNumConstraints()))
-
-    #     forceclassnames = [i.__class__.__name__ for i in openmmobject.system.getForces()]
-    #     # Set up system with chosen barostat, thermostat, integrator
-    #     if barostat is not None:
-    #         print("Attempting to add barostat")
-    #         if "MonteCarloBarostat" not in forceclassnames:
-    #             print("Adding barostat")
-    #             openmmobject.system.addForce(openmmobject.openmm.MonteCarloBarostat(pressure * openmmobject.openmm.unit.bar,
-    #                                                                                 temperature * openmmobject.openmm.unit.kelvin))
-    #         else:
-    #             print("Barostat already present. Skipping")
-    #         print("after barostat added")
-
-    #         integrator = "LangevinMiddleIntegrator"
-    #         print("Barostat requires using integrator:", integrator)
-    #         openmmobject.create_simulation(timestep=timestep, temperature=temperature, integrator=integrator,
-    #                                     coupling_frequency=coupling_frequency)
-    #     elif anderson_thermostat is True:
-    #         print("Anderson thermostat is on")
-    #         if "AndersenThermostat" not in forceclassnames:
-    #             openmmobject.system.addForce(
-    #                 openmmobject.openmm.AndersenThermostat(temperature * openmmobject.openmm.unit.kelvin,
-    #                                                     1 / openmmobject.openmm.unit.picosecond))
-    #         integrator = "VerletIntegrator"
-    #         print("Now using integrator:", integrator)
-    #         openmmobject.create_simulation(timestep=timestep, temperature=temperature, integrator=integrator,
-    #                                     coupling_frequency=coupling_frequency)
-    #     else:
-    #         # Deleting barostat and Andersen thermostat if present from previous sims
-    #         for i, forcename in enumerate(forceclassnames):
-    #             if forcename == "MonteCarloBarostat" or forcename == "AndersenThermostat":
-    #                 print("Removing old force:", forcename)
-    #                 openmmobject.system.removeForce(i)
-
-    #         # Regular thermostat or integrator without barostat
-    #         # Integrators: LangevinIntegrator, LangevinMiddleIntegrator, NoseHooverIntegrator, VerletIntegrator,
-    #         # BrownianIntegrator, VariableLangevinIntegrator, VariableVerletIntegrator
-    #         openmmobject.create_simulation(timestep=timestep, temperature=temperature, integrator=integrator,
-    #                                     coupling_frequency=coupling_frequency)
-    #     print("Simulation created.")
-    #     forceclassnames = [i.__class__.__name__ for i in openmmobject.system.getForces()]
-    #     print("OpenMM System forces present:", forceclassnames)
-    #     print("Checking Initial PBC vectors")
-    #     state = openmmobject.simulation.context.getState()
-    #     a, b, c = state.getPeriodicBoxVectors()
-    #     print(f"A: ", a)
-    #     print(f"B: ", b)
-    #     print(f"C: ", c)
-
-    #     # THIS DOES NOT APPLY TO QM/MM. MOVE ELSEWHERE??
-    #     if trajectory_file_option == 'PDB':
-    #         openmmobject.simulation.reporters.append(openmmobject.openmm.app.PDBReporter('output_traj.pdb', traj_frequency,
-    #                                                                                     enforcePeriodicBox=enforcePeriodicBox))
-    #     elif trajectory_file_option == 'DCD':
-    #         # NOTE: Disabling for now
-    #         # with open('initial_MDfrag_step1.pdb', 'w') as f: openmmobject.openmm.app.pdbfile.PDBFile
-    #         # .writeModel(openmmobject.topology, openmmobject.simulation.context.getState(getPositions=True,
-    #         # enforcePeriodicBox=enforcePeriodicBox).getPositions(), f)
-    #         # print("Wrote PDB")
-    #         openmmobject.simulation.reporters.append(openmmobject.openmm.app.DCDReporter('output_traj.dcd', traj_frequency,
-    #                                                                                     enforcePeriodicBox=enforcePeriodicBox))
-    #     elif trajectory_file_option == 'NetCDFReporter':
-    #         print("NetCDFReporter traj format selected. This requires mdtraj. Importing.")
-    #         mdtraj = MDtraj_import_()
-    #         openmmobject.simulation.reporters.append(mdtraj.reporters.NetCDFReporter('output_traj.nc', traj_frequency))
-    #     elif trajectory_file_option == 'HDF5Reporter':
-    #         print("HDF5Reporter traj format selected. This requires mdtraj. Importing.")
-    #         mdtraj = MDtraj_import_()
-    #         openmmobject.simulation.reporters.append(
-    #             mdtraj.reporters.HDF5Reporter('output_traj.lh5', traj_frequency, enforcePeriodicBox=enforcePeriodicBox))
-
-    #     if barostat is not None:
-    #         volume = density = True
-    #     else:
-    #         volume = density = False
-
-    #     # If statedatareporter filename set:
-    #     if datafilename is not None:
-    #         outputoption = datafilename
-    #     # otherwise stdout:
-    #     else:
-    #         outputoption = stdout
-
-    #     openmmobject.simulation.reporters.append(
-    #         openmmobject.openmm.app.StateDataReporter(outputoption, traj_frequency, step=True, time=True,
-    #                                                 potentialEnergy=True, kineticEnergy=True, volume=volume,
-    #                                                 density=density, temperature=True, separator=','))
-
-    #     # Run simulation
-    #     # kjmolnm_to_atomic_factor = -49614.752589207
-
-    #     # NOTE: Better to use OpenMM-plumed interface instead??
-    #     if plumed_object is not None:
-    #         print("Plumed active")
-    #         # Create new OpenMM custom external force
-    #         print("Creating new OpenMM custom external force for Plumed")
-    #         plumedcustomforce = openmmobject.add_custom_external_force()
-
-    #     # QM/MM MD
-    #     if QM_MM_object is not None:
-    #         print("QM_MM_object provided. Switching to QM/MM loop")
-    #         print("QM/MM requires enforcePeriodicBox to be False")
-    #         enforcePeriodicBox = False
-    #         # enforcePeriodicBox or not
-    #         print("enforcePeriodicBox:", enforcePeriodicBox)
-
-    #         # OpenMM_MD with QM/MM object does not make sense without openmm_externalforce
-    #         # (it would calculate OpenMM energy twice) so turning on in case forgotten
-    #         if QM_MM_object.openmm_externalforce is False:
-    #             print("QM/MM object was not set to have openmm_externalforce=True.")
-    #             print("Turning on externalforce option")
-    #             QM_MM_object.openmm_externalforce = True
-    #             QM_MM_object.openmm_externalforceobject = QM_MM_object.mm_theory.add_custom_external_force()
-    #         # TODO:
-    #         # Should we set parallelization of QM theory here also in case forgotten?
-
-    #         centercoordinates = False
-    #         # CENTER COORDINATES HERE on SOLUTE HERE ??
-    #         # TODO: Deprecated I think
-    #         if centercoordinates is True:
-    #             # Solute atoms assumed to be QM-region
-    #             fragment.write_xyzfile(xyzfilename="fragment-before-centering.xyz")
-    #             soluteatoms = QM_MM_object.qmatoms
-    #             solutecoords = fragment.get_coords_for_atoms(soluteatoms)[0]
-    #             print("Changing origin to centroid")
-    #             fragment.coords = change_origin_to_centroid(fragment.coords, subsetcoords=solutecoords)
-    #             fragment.write_xyzfile(xyzfilename="fragment-after-centering.xyz")
-
-    #         # Now adding center force acting on solute
-    #         if add_center_force is True:
-    #             print("add_center_force is True")
-    #             print("Forceconstant is: {} kcal/mol/Ang^2".format(centerforce_constant))
-    #             if center_force_atoms is None:
-    #                 print("center_force_atoms unset. Using QM/MM atoms :", QM_MM_object.qmatoms)
-    #                 center_force_atoms = QM_MM_object.qmatoms
-    #             # Get geometric center of system (Angstrom)
-    #             center = fragment.get_coordinate_center()
-    #             print("center:", center)
-
-    #             openmmobject.add_center_force(center_coords=center, atomindices=center_force_atoms,
-    #                                         forceconstant=centerforce_constant)
-
-    #         # Setting coordinates of OpenMM object from current fragment.coords
-    #         openmmobject.set_positions(fragment.coords)
-
-    #         # After adding QM/MM force, possible Plumed force, possible center force
-    #         # Let's list all OpenMM object system forces
-    #         print("OpenMM Forces defined:", openmmobject.system.getForces())
-    #         print("Now starting QM/MM MD simulation")
-    #         # Does step by step
-    #         # Delete old traj
-    #         try:
-    #             os.remove("OpenMMMD_traj.xyz")
-    #         # Crashes when permissions not present or file is folder. Should never occur.
-    #         except FileNotFoundError:
-    #             pass
-    #         # Simulation loop
-    #         for step in range(simulation_steps):
-    #             checkpoint_begin_step = time.time()
-    #             print("Step:", step)
-    #             # Get current coordinates to use for QM/MM step
-    #             current_coords = np.array(openmmobject.simulation.context.getState(getPositions=True,
-    #                                                                             enforcePeriodicBox=enforcePeriodicBox).getPositions(
-    #                 asNumpy=True)) * 10
-    #             # state =  openmmobject.simulation.context.getState(getPositions=True, enforcePeriodicBox=enforcePeriodicBox)
-    #             # current_coords = np.array(state.getPositions(asNumpy=True))*10
-    #             # Manual trajectory option (reporters do not work for manual dynamics steps)
-    #             if step % traj_frequency == 0:
-    #                 write_xyzfile(fragment.elems, current_coords, "OpenMMMD_traj", printlevel=1, writemode='a')
-    #             # Run QM/MM step to get full system QM+PC gradient.
-    #             # Updates OpenMM object with QM-PC forces
-    #             checkpoint = time.time()
-    #             QM_MM_object.run(current_coords=current_coords, elems=fragment.elems, Grad=True,
-    #                             exit_after_customexternalforce_update=True)
-    #             print_time_rel(checkpoint, modulename="QM/MM run", moduleindex=2)
-    #             # NOTE: Think about energy correction (currently skipped above)
-    #             # Now take OpenMM step (E+G + displacement etc.)
-    #             checkpoint = time.time()
-    #             openmmobject.simulation.step(1)
-    #             print_time_rel(checkpoint, modulename="openmmobject sim step", moduleindex=2)
-    #             print_time_rel(checkpoint_begin_step, modulename="Total sim step", moduleindex=2)
-    #             # NOTE: Better to use OpenMM-plumed interface instead??
-    #             # After MM step, grab coordinates and forces
-    #             if plumed_object is not None:
-    #                 print("Plumed active. Untested. Hopefully works")
-    #                 current_coords = np.array(
-    #                     openmmobject.simulation.context.getState(getPositions=True).getPositions(asNumpy=True))  # in nm
-    #                 current_forces = np.array(
-    #                     openmmobject.simulation.context.getState(getForces=True).getForces(asNumpy=True))  # in kJ/mol /nm
-    #                 energy, newforces = plumed_object.run(coords=current_coords, forces=current_forces,
-    #                                                     step=step)  # Plumed object needs to be configured for OpenMM
-    #                 openmmobject.update_custom_external_force(plumedcustomforce, newforces)
-
-    #     # Dummy MM step to check how MD is affected by additional steps
-    #     # TODO: DELETE
-    #     elif dummy_MM is True:
-    #         # Testing whether any cost-penalty by running step-by-step
-    #         print("Dummy MM option")
-    #         # Adding a custom external force
-    #         openmmobject.add_custom_external_force()
-
-    #         # Setting coordinates
-    #         openmmobject.set_positions(fragment.coords)
-    #         # current_coords = fragment.coords
-
-    #         dummygradient = np.random.random((fragment.numatoms, 3)) * 0.001
-    #         for i in range(simulation_steps):
-    #             # Get current coordinates to use for QM/MM step
-    #             # current_coords = np.array(
-    #             #     openmmobject.simulation.context.getState(getPositions=True).getPositions(asNumpy=True)) * 10
-    #             # Custom force update (slows things down a bit)
-    #             openmmobject.update_custom_external_force(dummygradient)
-    #             # Now take OpenMM step
-    #             checkpoint = time.time()
-    #             openmmobject.simulation.step(1)
-    #             print_time_rel(checkpoint, modulename="openmmobject sim step", moduleindex=2)
-    #     else:
-    #         print("Regular classical OpenMM MD option chosen")
-    #         # Setting coordinates
-    #         openmmobject.set_positions(fragment.coords)
-    #         # Running all steps in one go
-    #         # TODO: If we wanted to support plumed then we would have to do step 1-by-1 here
-    #         openmmobject.simulation.step(simulation_steps)
-    #     print("OpenMM MD simulation finished!")
-    #     # Close Plumed also if active. Flushes HILLS/COLVAR etc.
-    #     if plumed_object is not None:
-    #         plumed_object.close()
-
-    #     # enforcePeriodicBox=True
-    #     state = openmmobject.simulation.context.getState(getEnergy=True, getPositions=True, getForces=True)
-    #     print("Checking PBC vectors:")
-    #     a, b, c = state.getPeriodicBoxVectors()
-    #     print(f"A: ", a)
-    #     print(f"B: ", b)
-    #     print(f"C: ", c)
-
-    #     # Set new PBC vectors since they may have changed
-    #     print("Updating PBC vectors")
-    #     # Context. Used?
-    #     openmmobject.simulation.context.setPeriodicBoxVectors(*[a, b, c])
-    #     # System. Necessary
-    #     openmmobject.system.setDefaultPeriodicBoxVectors(*[a, b, c])
-
-    #     # Writing final frame to disk as PDB
-    #     with open('final_MDfrag_laststep.pdb', 'w') as f:
-    #         openmmobject.openmm.app.pdbfile.PDBFile.writeHeader(openmmobject.topology, f)
-    #     with open('final_MDfrag_laststep.pdb', 'a') as f:
-    #         openmmobject.openmm.app.pdbfile.PDBFile.writeModel(openmmobject.topology,
-    #                                                         state.getPositions(asNumpy=True).value_in_unit(
-    #                                                             openmmobject.unit.angstrom), f)
-    #     # Updating ASH fragment
-    #     newcoords = state.getPositions(asNumpy=True).value_in_unit(openmmobject.unit.angstrom)
-    #     print("Updating coordinates in ASH fragment")
-    #     fragment.coords = newcoords
-
-    #     # Remove frozen atom constraints in the end
-    #     print("Removing frozen atoms from OpenMM object")
-    #     openmmobject.unfreeze_atoms()
-
-    #     # Remove user-applied constraints to avoid double-enforcing later
-    #     print("Removing constraints")
-    #     openmmobject.remove_constraints(constraints)
-
-    #     print_time_rel(module_init_time, modulename="OpenMM_MD", moduleindex=1)
-
-
-def OpenMM_Opt(fragment=None, theory=None, maxiter=1000, tolerance=1, frozen_atoms=None, constraints=None,
-               restraints=None, enforcePeriodicBox=True):
->>>>>>> a5eb18c3
     module_init_time = time.time()
     print_line_with_mainheader("OpenMM Optimization")
 
@@ -2609,7 +2223,6 @@
               datafilename=None, dummy_MM=False, plumed_object=None, add_center_force=False,
               center_force_atoms=None, centerforce_constant=1.0):
     print_line_with_mainheader("OpenMM MD wrapper function")
-<<<<<<< HEAD
     md = OpenMM_MDclass(fragment=fragment, theory=theory, timestep=timestep,
                  traj_frequency=traj_frequency, temperature=temperature, integrator=integrator,
                  barostat=barostat, pressure=pressure, trajectory_file_option=trajectory_file_option, coupling_frequency=coupling_frequency,
@@ -2618,17 +2231,6 @@
                  datafilename=datafilename, dummy_MM=dummy_MM, plumed_object=plumed_object, add_center_force=add_center_force,
                  center_force_atoms=center_force_atoms, centerforce_constant=centerforce_constant)
     if simulation_steps != None:
-=======
-    md = OpenMM_MDclass(fragment=fragment, theory=theory, timestep=timestep, traj_frequency=traj_frequency,
-                        temperature=temperature, integrator=integrator, barostat=barostat, pressure=pressure,
-                        trajectory_file_option=trajectory_file_option, coupling_frequency=coupling_frequency,
-                        anderson_thermostat=anderson_thermostat, enforcePeriodicBox=enforcePeriodicBox,
-                        frozen_atoms=frozen_atoms, constraints=constraints, restraints=restraints,
-                        datafilename=datafilename, dummy_MM=dummy_MM, plumed_object=plumed_object,
-                        add_center_force=add_center_force, center_force_atoms=center_force_atoms,
-                        centerforce_constant=centerforce_constant)
-    if simulation_steps is not None:
->>>>>>> a5eb18c3
         md.run(simulation_steps=simulation_steps)
     elif simulation_time is not None:
         md.run(simulation_time=simulation_time)
